--- conflicted
+++ resolved
@@ -2,312 +2,6 @@
 This project provides some APIs to ease creating REST representations that follow the [HATEOAS](http://en.wikipedia.org/wiki/HATEOAS) principle when working with Spring and especially Spring MVC. The core problem it tries to address is link creation and representation assembly.
 
 ## Resources
-<<<<<<< HEAD
-As pretty much every representation of a resource will contain some links (at least the `self` one) we provide a base class to actually inherit from when designing representation classes.
-```java
-class PersonResource extends ResourceSupport {
-
-  String firstname;
-  String lastname;
-}
-```
-
-Inheriting from `ResourceSupport` will allow adding links easily:
-
-```java
-PersonResource resource = new PersonResource();
-resource.firstname = "Dave";
-resource.lastname = "Matthews";
-resource.add(new Link("http://myhost/people"));
-```
-
-This would render as follows in JSON:
-```java
-{ firstname : "Dave",
-  lastname : "Matthews",
-  links : [ { rel : "self", href : "http://myhost/people" } ] }
-```
-
-… or slightly more verbose in XML …
-```xml
-<person xmlns:atom="http://www.w3.org/2005/Atom">
-  <firstname>Dave</firstname>
-  <lastname>Matthews</lastname>
-  <links>
-    <atom:link rel="self" href="http://myhost/people" />
-  </links>
-</person>
-```
-
-You can also easily access links contained in that resource:
-```java
-Link selfLink = new Link("http://myhost/people");
-assertThat(resource.getId(), is(selfLink);
-assertThat(resource.getLink(Link.SELF), is(selfLink));
-```
-
-## Link builder
-Now we've got the domain vocabulary in place, but the main challenge remains: how to create the actual URIs to be wrapped into `Link`s in a less fragile way. Right now we'd have to duplicate URI strings all over the place which is brittle and unmaintainable.
-
-Assume you have your Spring MVC controllers implemented as follows:
-
-```java
-@Controller
-@RequestMapping("/people")
-class PersonController {
-
-  @RequestMapping(method = RequestMethod.GET)
-  public HttpEntity<PersonResource> showAll() { … }
-
-  @RequestMapping(value = "/{person}", method = RequestMethod.GET)
-  public HttpEntity<PersonResource> show(@PathVariable Long person) { … }
-}
-```
-
-We see two conventions here. There's a collection resource exposed through the controller class' `@RequestMapping` annotation with individual elements of that collections exposed as direct sub resource. The collection resource might be exposed at a simple URI (as just shown) or more complex ones like `/people/{id}/addresses`.
-Let's say you would like to actually link to the collection resource of all people. Following the approach from up above would cause two problems:
-
-1. To create an absolute URI you'd need to lookup the protocol, hostname, port, servlet base etc. This is cumbersome and requires ugly manual string concatenation code.
-2. You probably don't want to concatenate the `/people` on top of your base URI because you'd have to maintain the information in multiple places then. Change the mapping, change all the clients pointing to it.
-
-Spring Hateoas now provides a `ControllerLinkBuilder` that allows to create links by pointing to controller classes:
-
-```java
-import static org.sfw.hateoas.mvc.ControllerLinkBuilder.*;
-
-Link link = linkTo(PersonController.class).withRel("people");
-assertThat(link.getRel(), is("people"));
-assertThat(link.getHref(), endsWith("/people"));
-```
-
-The `ControllerLinkBuilder` uses Spring's `ServletUriComponentsBuilder` under the hood to obtain the basic URI information from the current request. Assuming your application runs at `http://localhost:8080/your-app` This will be exactly the URI you're constructing additional parts on top. The builder now inspects the given controller class for its root mapping and thus end up with `http://localhost:8080/your-app/people`. You can also easily build more nested links as well:
-
-```java
-Person person = new Person(1L, "Dave", "Matthews");
-//                 /person                 /     1
-Link link = linkTo(PersonController.class).slash(person.getId()).withSelfRel();
-assertThat(link.getRel(), is(Link.SELF));
-assertThat(link.getHref(), endsWith("/people/1"));
-```
-
-If your domain class implements the `Identifiable` interface the `slash(…)` method will rather invoke `getId()` on the given object instead of `toString()`. Thus the just shown link creation can be abbreviated to:
-
-```java
-class Person implements Identifiable<Long> {
-  public Long getId() { … }
-}
-
-Link link = linkTo(PersonController.class).slash(person).withSelfRel();
-```
-
-The builder also allows creating URI instances to build up e.g. response header values:
-
-```java
-HttpHeaders headers = new HttpHeaders();
-headers.setLocation(linkTo(PersonController.class).slash(person).toUri());
-return new ResponseEntity<PersonResource>(headers, HttpStatus.CREATED);
-```
-
-### Building links pointing to methods
-
-As of version 0.4 you can even easily build links pointing to methods or creating dummy controller method invocations. The first approach is to hand a `Method` instance to the `ControllerLinkBuilder`:
-
-```java
-Method method = PersonController.class.getMethod("show", Long.class);
-Link link = linkTo(method, 2L).withSelfRel();
-
-assertThat(link.getHref(), is("/people/2")));
-```
-
-This is still a bit dissatisfying as we have to get a `Method` instance first, which throws an exception and is generally quite cumbersome. At least we don't repeat the mapping. An even better approach is to have a dummy method invocation of the target method on a controller proxy we can create easily using the `methodOn(…)` helper.
-
-```java
-Link link = linkTo(methodOn(PersonController.class).show(2L)).withSelfRel();
-assertThat(link.getHref(), is("/people/2")));
-```
-
-`methodOn(…)` creates a proxy of the controller class that is recording the method invocation and exposed it in a proxy created for the return type of the method. This allows the fluent expression of the method we want to obtain the mapping for. However there are a few constraints on the methods that can be obtained using this technique:
-
-1. The return type has to be capable of proxying as we need to expose the method invocation on it.
-2. The parameters handed into the methods are generally neglected, except the ones referred to through `@PathVariable` as they make up the URI.
-
-## EntityLinks
-
-So far we have created links by pointing to the web-framework implementations (i.e. Spring MVC controllers or JAX-RS resource classes) and inspected the mapping. In many cases these classes essentially read and write representations backed by a model class.
-
-The `EntityLinks` interfaces now exposes API to lookup `Link`s or `LinkBuilder`s based on the model types. The methods essentially return links to either point to the collection resource (e.g. `/people`) or a single resource (e.g. `/people/1`).
-
-```
-EntityLinks links = …;
-LinkBuilder builder = links.linkFor(CustomerResource.class);
-Link link = links.linkToSingleResource(CustomerResource.class, 1L);
-```
-
-`EntityLinks` is available for dependency injection by activating `@EnableEntityLinks` in your Spring MVC configuration. Activating this functionality will cause all your Spring MVC controllers and JAX-RS resource implementations available in the current `ApplicationContext` being inspected for the `@ExposesResourceFor(…)` annotation. The annotation exposes which model type the controller manages. Beyond that we assume you follow the URI mapping convention of a class level base mapping and assuming you have controller methods handling an appended `/{id}`. Here's an example implementation of an `EntityLinks` capable controller:
-
-```java
-@Controller
-@ExposesResourceFor(Order.class)
-@RequestMapping("/orders")
-class OrderController {
-
-  @RequestMapping
-  ResponseEntity orders(…) { … }
-
-  @RequestMapping("/{id}")
-  ResponseEntity order(@PathVariable("id") … ) { … }
-}
-```
-
-The controller exposes that it manages `Order` instances and exposes handler methods that are mapped to our convention. Enabling `EntityLinks` through `@EnableEntityLinks` in your Spring MVC configuration you can now go ahead and create links to the just shown controller as follows.
-
-```java
-@Controller
-class PaymentController {
-
-  @Autowired EntityLinks entityLinks;
-
-  @RequestMapping(…, method = HttpMethod.PUT)
-  ResponseEntity payment(@PathVariable Long orderId) {
-
-	Link link = entityLinks.linkToSingleResource(Order.class, orderId);
-    …
-  }
-}
-```
-
-As you can see you can refer to the link `Order` instances are handled at without even referring to the `OrderController`.
-
-## Resource assembler
-
-As the mapping from an entity to a resource type will have to be used in multiple places it makes sense to create a dedicated class responsible for doing so. The conversion will of course contain very custom steps but also a few boilerplate ones:
-
-1. Instantiation of the resource class
-2. Adding a link with rel `self` pointing to the resource that gets rendered.
-
-Spring Hateoas now provides a `ResourceAssemblerSupport` base class that helps reducing the amount of code needed to be written:
-
-```java
-class PersonResourceAssembler extends ResourceAssemblerSupport<Person, PersonResource> {
-
-  public PersonResourceAssembler() {
-    super(PersonController.class, PersonResource.class);
-  }
-
-  @Override
-  public PersonResource toResource(Person person) {
-
-    PersonResource resource = createResource(person);
-    // … do further mapping
-    return resource;
-  }
-}
-```
-
-Setting the class up like this gives you the following benefits: there are a hand full of `createResource(…)` methods that will allow you to create an instance of the resource and have it a `Link` with a rel of `self` added to it. The href of that link is determined by the configured controllers request mapping plus the id of the `Identifiable` (e.g. `/people/1` in our case). The resource type gets instantiated by reflection and expects a no-arg constructor. Simply override `instantiateResource(…)` in case you'd like to use a dedicated constructor or avoid the reflection performance overhead.
-
-The assembler can then be used to either assemble a single resource or an `Iterable` of them:
-
-```java
-Person person = new Person(…);
-Iterable<Person> people = Collections.singletonList(person);
-
-PersonResourceAssembler assembler = new PersonResourceAssembler();
-PersonResource resource = assembler.toResource(person);
-List<PersonResource> resources = assembler.toResources(people);
-```
-
-## @EnableHypermediaSupport
-To enable the `ResourceSupport` subtypes be rendered according to the specification of various hypermedia representations types, the support for a particular hypermedia representation format can be activated through `@EnableHypermediaSupport`. The annotation takes a `HypermediaType` enumeration as argument. Currently we support [HAL](http://tools.ietf.org/html/draft-kelly-json-hal) as well as a default rendering. Using the annotation triggers the following:
-
-* registers necessary Jackson modules to render `Resource`/`Resources` in the hypermedia specific format.
-* if JSONPath is on the classpath, it automatically registers a `LinkDiscoverer` instance to lookup links by their `rel`s in plain JSON representations (see [below](#linkdiscoverer-api)).
-* enables `@EnableEntityLinks` by default (see [above](#entitylinks)), will automatically pick up `EntityLinks` implementations and bundle them into a `DelegatingEntityLinks` instance available for autowiring.
-* automatically picks up all `RelProvider` implementations in the `ApplicationContext` and bundles them into a `DelegatingRelProvider` available for autowiring. Registers providers to consider `@Relation` on domain types as well as Spring MVC controllers. If [EVO inflector](https://github.com/atteo/evo-inflector) is on the classpath collection rels are derived using the pluralizing algorithm implemented in the library (see [below](#relprovider-api)).
-
-## LinkDiscoverer API
-When working with hypermedia enabled representations, a common task is to find a link with a particular relation type in them. Spring HATEOAS provides [JSONPath](https://code.google.com/p/json-path/) based implementations of the `LinkProvider` interface for either the default representation rendering or HAL out of the box. When using `@EnableHypermediaSupport` we automatically expose an instance supporting the configured hypermedia type as Spring bean.
-
-Alternatively you can simply setup and use an instance like this:
-
-```java
-String content = "{'_links' :  { 'foo' : { 'href' : '/foo/bar' }}}";
-LinkDiscoverer discoverer = new HalLinkDiscoverer();
-Link link = discoverer.findLinkWithRel("foo", content);
-
-assertThat(link.getRel(), is("foo"));
-assertThat(link.getHref(), is("/foo/bar"));
-```
-
-## RelProvider API
-When building links you usually need to determine the relation type to be used for the link. In most cases the relation type is directly associated with a (domain) type. We encapsulate the detailed algorithm to lookup the relation types behind a `RelProvider` API that allows to determine the relation types for single and collection resources. Here's the algorithm the relation type is looked up:
-
-1. If the type is annotated with `@Relation` we use the values configured in the annotation.
-1. if not, we default to the uncapitalized simple class name plus an appended `List` for the collection rel.
-1. in case the [EVO inflector](https://github.com/atteo/evo-inflector) JAR is in the classpath, we rather use the plural of the single resource rel provided by the pluralizing algorithm.
-1. `@Controller` classes annotated with `@ExposesResourceFor` (see section on [EntityLinks](#entitylinks) for details) will transparently lookup the relation types for the type configured in the annotation, so that you can use `relProvider.getSingleResourceRelFor(MyController.class)` and get the relation type of the domain type exposed.
-
-A `RelProvider` is exposed as Spring bean when using `@EnableHypermediaSupport` automatically. You can plug in custom providers by simply implementing the interface and exposing them as Spring bean in turn.
-
-## CurieProvider API
-
-The [Web Linking RFC](http://tools.ietf.org/html/rfc5988#section-4) describes registered and extension link relation types. Registered rels are well-known strings registered with the [IANA registry of link relation types](http://www.iana.org/assignments/link-relations/link-relations.xhtml). Extension rels can be used by applications that do not wish to register a relation type. They are a URI that uniquely identifies the relation type. The rel URI can be serialized as a compact URI or [Curie](http://www.w3.org/TR/curie/). E.g. a curie `ex:persons` stands for the link relation type `http://example.com#persons` if `ex` is defined as `http://example.com#`. If curies are used, the base URI must be present in the response scope.
-
-The rels created by the default RelProvider are extension relation types and as such must be URIs, which can cause a lot of overhead. The `CurieProvider` API takes care of that: it allows to define a base URI as URI template and a prefix which stands for that base URI. If a `CurieProvider` is present, the RelProvider prepends all rels with the curie prefix. Furthermore a `curies` link is automatically added to the HAL resource.
-
-The configuration below defines a default curie provider.
-
-```java
-@Configuration
-@EnableWebMvc
-@EnableHypermediaSupport(type= {HypermediaType.HAL})
-public class Config {
-
-  @Bean
-  public CurieProvider curieProvider() {
-    return new DefaultCurieProvider("ex",
-      new UriTemplate("http://www.example.com{#rel}"));
-  }
-}
-```
-
-Note that now the prefix `ex:` automatically appears before all rels which are not registered with IANA, as in `ex:orders`. Clients can use the `curies` link to resolve a curie to its full form:
-
-```java
-{
-  _links : {
-    self: { href: "http://myhost/person/1" },
-  curies: {
-         name: "ex",
-         href: "http://example.com#{rel}",
-         templated: true
-    },
-    "ex:orders" : { href: "http://myhost/person/1/orders" }
-  },
-  firstname : "Dave",
-  lastname : "Matthews"
-}
-```
-
-Since the purpose of the `CurieProvider` API is to allow for automatic curie creation, you can define only one `CurieProvider` bean per application scope.
-
-## Traverson
-
-As of version 0.11 Spring HATEOAS provides an API for client side service traversal inspired by the [Traverson](https://blog.codecentric.de/en/2013/11/traverson/) JavaScript library.
-
-```java
-Map<String, Object> parameters = new HashMap<>();
-parameters.put("user", 27);
-
-Traverson traverson = new Traverson(new URI("http://localhost:8080/api/"), MediaTypes.HAL_JSON);
-String name = traverson.follow("movies", "movie", "actor").
-  withTemplateParameters(parameters).
-  toObject("$.name");
-```
-
-You set up a `Traverson` instance by pointing it to a REST server and configure the media types you want to set as `Accept` header. You then go ahead and define the relation names you want to discover and follow. relation names can either be simple names or JSONPath expressions (starting with an `$`).
-=======
->>>>>>> dc90d23d
 
 -  Reference documentation - [html](http://docs.spring.io/spring-hateoas/docs/current/reference/html/), [pdf](http://docs.spring.io/spring-hateoas/docs/current/reference/pdf/spring-hateoas-reference.pdf)
 - [JavaDoc](http://docs.spring.io/spring-hateoas/docs/current-SNAPSHOT/api/)
