<?xml version="1.0" encoding="UTF-8"?>
<project xmlns="http://maven.apache.org/POM/4.0.0" xmlns:xsi="http://www.w3.org/2001/XMLSchema-instance"
  xsi:schemaLocation="http://maven.apache.org/POM/4.0.0 http://maven.apache.org/xsd/maven-4.0.0.xsd">
  <modelVersion>4.0.0</modelVersion>

  <groupId>org.springframework.hateoas</groupId>
  <artifactId>spring-hateoas</artifactId>
	<version>0.4.0.BUILD-SNAPSHOT</version>
<<<<<<< HEAD

  <name>Spring Hateoas</name>
  <url>http://github.com/SpringSource/spring-hateoas</url>
  <description>
		Library to support implementing represnetaitons for
=======
	
	<name>Spring Hateoas</name>
	<url>http://github.com/SpringSource/spring-hateoas</url>
	<description>
		Library to support implementing representations for
>>>>>>> 0e0bf169
		hyper-text driven REST web services.
	</description>

  <inceptionYear>2012</inceptionYear>

  <organization>
    <name>SpringSource, a division of VMware</name>
    <url>http://www.springsource.org</url>
  </organization>

  <developers>
    <developer>
      <id>ogierke</id>
      <name>Oliver Gierke</name>
      <email>ogierke(at)vmware.com</email>
      <organization>SpringSource, a division of VMware</organization>
      <roles>
        <role>Project lead</role>
      </roles>
      <timezone>+1</timezone>
    </developer>
  </developers>

  <licenses>
    <license>
      <name>Apache License, Version 2.0</name>
      <url>http://www.apache.org/licenses/LICENSE-2.0</url>
      <comments>
			Copyright 2011 the original author or authors.

			Licensed under the Apache License, Version 2.0 (the "License");
			you may not use this file except in compliance with the License.
			You may obtain a copy of the License at

			     http://www.apache.org/licenses/LICENSE-2.0

			Unless required by applicable law or agreed to in writing, software
			distributed under the License is distributed on an "AS IS" BASIS,
			WITHOUT WARRANTIES OR CONDITIONS OF ANY KIND, either express or
			implied.
			See the License for the specific language governing permissions and
			limitations under the License.
			</comments>
    </license>
  </licenses>

<<<<<<< HEAD
  <properties>
    <spring.version>3.1.2.RELEASE</spring.version>
		<jackson.version>1.9.10</jackson.version>
    <jaxrs.version>1.0</jaxrs.version>
    <cglib.version>2.2.2</cglib.version>
    <bundlor.failOnWarnings>true</bundlor.failOnWarnings>
  </properties>
=======
	<properties>
		<spring.version>3.1.2.RELEASE</spring.version>
		<jackson1.version>1.9.10</jackson1.version>
		<jackson2.version>2.1.1</jackson2.version>
		<jaxrs.version>1.0</jaxrs.version>
		<jsonpath.version>0.8.1</jsonpath.version>
		<minidevjson.version>1.1.1</minidevjson.version>
		<bundlor.failOnWarnings>true</bundlor.failOnWarnings>
	</properties>
>>>>>>> 0e0bf169

  <dependencies>
    <dependency>
      <groupId>org.springframework</groupId>
      <artifactId>spring-core</artifactId>
      <version>${spring.version}</version>
    </dependency>

    <dependency>
      <groupId>org.springframework</groupId>
      <artifactId>spring-webmvc</artifactId>
      <version>${spring.version}</version>
    </dependency>

    <dependency>
			<groupId>org.springframework.plugin</groupId>
			<artifactId>spring-plugin-core</artifactId>
			<version>0.8.0.BUILD-SNAPSHOT</version>
			<optional>true</optional>
		</dependency>
		
		<dependency>
			<groupId>cglib</groupId>
			<artifactId>cglib</artifactId>
			<version>2.2.2</version>
			<optional>true</optional>
		</dependency>

		<dependency>
<<<<<<< HEAD
      <groupId>javax.servlet</groupId>
      <artifactId>servlet-api</artifactId>
      <version>2.5</version>
      <scope>provided</scope>
    </dependency>

    <dependency>
      <groupId>org.codehaus.jackson</groupId>
      <artifactId>jackson-core-asl</artifactId>
      <version>${jackson.version}</version>
      <optional>true</optional>
    </dependency>

    <dependency>
      <groupId>javax.ws.rs</groupId>
      <artifactId>jsr311-api</artifactId>
      <version>${jaxrs.version}</version>
      <optional>true</optional>
    </dependency>
=======
			<groupId>javax.servlet</groupId>
			<artifactId>servlet-api</artifactId>
			<version>2.5</version>
			<scope>provided</scope>
		</dependency>
		
		<dependency>
			<groupId>org.codehaus.jackson</groupId>
			<artifactId>jackson-core-asl</artifactId>
			<version>${jackson1.version}</version>
			<optional>true</optional>
		</dependency>

		<dependency>
			<groupId>org.codehaus.jackson</groupId>
			<artifactId>jackson-mapper-asl</artifactId>
			<version>${jackson1.version}</version>
			<optional>true</optional>
		</dependency>
		
		<dependency>
			<groupId>com.fasterxml.jackson.core</groupId>
			<artifactId>jackson-annotations</artifactId>
			<version>${jackson2.version}</version>
			<optional>true</optional>
		</dependency>

		<dependency>
			<groupId>com.fasterxml.jackson.core</groupId>
			<artifactId>jackson-databind</artifactId>
			<version>${jackson2.version}</version>
			<optional>true</optional>
		</dependency>

		<dependency>
			<groupId>javax.ws.rs</groupId>
			<artifactId>jsr311-api</artifactId>
			<version>${jaxrs.version}</version>
			<optional>true</optional>
		</dependency>
		
		<dependency>
			<groupId>com.jayway.jsonpath</groupId>
			<artifactId>json-path</artifactId>
			<version>${jsonpath.version}</version>
			<optional>true</optional>
		</dependency>
>>>>>>> 0e0bf169

    <dependency>
      <groupId>org.codehaus.jackson</groupId>
      <artifactId>jackson-mapper-asl</artifactId>
      <version>${jackson.version}</version>
      <scope>test</scope>
    </dependency>

    <dependency>
      <groupId>org.hamcrest</groupId>
      <artifactId>hamcrest-library</artifactId>
      <version>1.2.1</version>
      <scope>test</scope>
    </dependency>

    <dependency>
      <groupId>junit</groupId>
      <artifactId>junit-dep</artifactId>
      <version>4.10</version>
      <scope>test</scope>
    </dependency>

    <dependency>
      <groupId>org.springframework</groupId>
      <artifactId>spring-test</artifactId>
      <version>${spring.version}</version>
      <scope>test</scope>
    </dependency>

    <dependency>
      <groupId>org.mockito</groupId>
      <artifactId>mockito-all</artifactId>
      <version>1.9.0</version>
      <scope>test</scope>
    </dependency>

    <dependency>
      <groupId>cglib</groupId>
      <artifactId>cglib-nodep</artifactId>
      <version>2.2.2</version>
    </dependency>


  </dependencies>

  <build>
    <plugins>
      <plugin>
        <groupId>org.apache.maven.plugins</groupId>
        <artifactId>maven-compiler-plugin</artifactId>
        <version>2.5.1</version>
        <configuration>
          <source>1.6</source>
          <target>1.6</target>
        </configuration>
      </plugin>

      <plugin>
        <groupId>com.springsource.bundlor</groupId>
        <artifactId>com.springsource.bundlor.maven</artifactId>
        <version>1.0.0.RELEASE</version>
        <configuration>
          <failOnWarnings>${bundlor.failOnWarnings}</failOnWarnings>
        </configuration>
        <executions>
          <execution>
            <id>bundlor</id>
            <goals>
              <goal>bundlor</goal>
            </goals>
          </execution>
        </executions>
      </plugin>

      <plugin>
        <groupId>org.apache.maven.plugins</groupId>
        <artifactId>maven-jar-plugin</artifactId>
        <version>2.3.1</version>
        <configuration>
          <useDefaultManifestFile>true</useDefaultManifestFile>
        </configuration>
      </plugin>

      <plugin>
        <groupId>org.apache.maven.plugins</groupId>
        <artifactId>maven-source-plugin</artifactId>
        <version>2.1.2</version>
        <executions>
          <execution>
            <id>attach-sources</id>
            <goals>
              <goal>jar</goal>
            </goals>
          </execution>
        </executions>
      </plugin>

      <plugin>
        <groupId>org.apache.maven.plugins</groupId>
        <artifactId>maven-javadoc-plugin</artifactId>
        <version>2.8</version>
        <executions>
          <execution>
            <goals>
              <goal>jar</goal>
            </goals>
            <phase>package</phase>
          </execution>
        </executions>
        <configuration>
          <breakiterator>true</breakiterator>
          <header>${project.name}</header>
          <source>1.5</source>
          <quiet>true</quiet>
          <javadocDirectory>${project.basedir}/src/main/javadoc</javadocDirectory>
          <overview>${project.basedir}/src/main/javadoc/overview.html</overview>
          <stylesheetfile>${project.basedir}/src/main/javadoc/spring-javadoc.css</stylesheetfile>
          <!-- copies doc-files subdirectory which contains image resources -->
          <docfilessubdirs>true</docfilessubdirs>
          <links>
            <link>http://static.springframework.org/spring/docs/3.1.x/javadoc-api</link>
            <link>http://download.oracle.com/javase/1.5.0/docs/api</link>
          </links>
        </configuration>
      </plugin>

    </plugins>
    <pluginManagement>
      <plugins>
        <!--This plugin's configuration is used to store Eclipse m2e settings
          only. It has no influence on the Maven build itself. -->
        <plugin>
          <groupId>org.eclipse.m2e</groupId>
          <artifactId>lifecycle-mapping</artifactId>
          <version>1.0.0</version>
          <configuration>
            <lifecycleMappingMetadata>
              <pluginExecutions>
                <pluginExecution>
                  <pluginExecutionFilter>
                    <groupId>
                      com.springsource.bundlor
                    </groupId>
                    <artifactId>
                      com.springsource.bundlor.maven
                    </artifactId>
                    <versionRange>
                      [1.0.0.RELEASE,)
                    </versionRange>
                    <goals>
                      <goal>bundlor</goal>
                    </goals>
                  </pluginExecutionFilter>
                  <action>
                    <ignore></ignore>
                  </action>
                </pluginExecution>
              </pluginExecutions>
            </lifecycleMappingMetadata>
          </configuration>
        </plugin>
      </plugins>
    </pluginManagement>
  </build>

  <pluginRepositories>
    <pluginRepository>
      <id>spring-plugins-release</id>
      <url>http://repo.springsource.org/plugins-release</url>
    </pluginRepository>
  </pluginRepositories>

	<repositories>
		<repository>
			<id>spring-snapshots</id>
			<url>http://repo.springsource.org/libs-snapshot</url>
		</repository>
	</repositories>
	
	<scm>
    <url>https://github.com/SpringSource/spring-hateoas</url>
    <connection>scm:git:git://github.com/SpringSource/spring-hateoas.git</connection>
    <developerConnection>scm:git:ssh://git@github.com:SpringSource/spring-hateoas.git</developerConnection>
  </scm>

</project><|MERGE_RESOLUTION|>--- conflicted
+++ resolved
@@ -6,19 +6,11 @@
   <groupId>org.springframework.hateoas</groupId>
   <artifactId>spring-hateoas</artifactId>
 	<version>0.4.0.BUILD-SNAPSHOT</version>
-<<<<<<< HEAD
 
   <name>Spring Hateoas</name>
   <url>http://github.com/SpringSource/spring-hateoas</url>
   <description>
-		Library to support implementing represnetaitons for
-=======
-	
-	<name>Spring Hateoas</name>
-	<url>http://github.com/SpringSource/spring-hateoas</url>
-	<description>
 		Library to support implementing representations for
->>>>>>> 0e0bf169
 		hyper-text driven REST web services.
 	</description>
 
@@ -65,25 +57,16 @@
     </license>
   </licenses>
 
-<<<<<<< HEAD
   <properties>
     <spring.version>3.1.2.RELEASE</spring.version>
-		<jackson.version>1.9.10</jackson.version>
+		<jackson1.version>1.9.10</jackson1.version>
+		<jackson2.version>2.1.1</jackson2.version>
     <jaxrs.version>1.0</jaxrs.version>
     <cglib.version>2.2.2</cglib.version>
+		<jsonpath.version>0.8.1</jsonpath.version>
+		<minidevjson.version>1.1.1</minidevjson.version>
     <bundlor.failOnWarnings>true</bundlor.failOnWarnings>
   </properties>
-=======
-	<properties>
-		<spring.version>3.1.2.RELEASE</spring.version>
-		<jackson1.version>1.9.10</jackson1.version>
-		<jackson2.version>2.1.1</jackson2.version>
-		<jaxrs.version>1.0</jaxrs.version>
-		<jsonpath.version>0.8.1</jsonpath.version>
-		<minidevjson.version>1.1.1</minidevjson.version>
-		<bundlor.failOnWarnings>true</bundlor.failOnWarnings>
-	</properties>
->>>>>>> 0e0bf169
 
   <dependencies>
     <dependency>
@@ -113,7 +96,6 @@
 		</dependency>
 
 		<dependency>
-<<<<<<< HEAD
       <groupId>javax.servlet</groupId>
       <artifactId>servlet-api</artifactId>
       <version>2.5</version>
@@ -123,71 +105,43 @@
     <dependency>
       <groupId>org.codehaus.jackson</groupId>
       <artifactId>jackson-core-asl</artifactId>
-      <version>${jackson.version}</version>
+			<version>${jackson1.version}</version>
       <optional>true</optional>
     </dependency>
 
     <dependency>
+			<groupId>org.codehaus.jackson</groupId>
+			<artifactId>jackson-mapper-asl</artifactId>
+			<version>${jackson1.version}</version>
+			<optional>true</optional>
+		</dependency>
+		
+		<dependency>
+			<groupId>com.fasterxml.jackson.core</groupId>
+			<artifactId>jackson-annotations</artifactId>
+			<version>${jackson2.version}</version>
+			<optional>true</optional>
+		</dependency>
+
+		<dependency>
+			<groupId>com.fasterxml.jackson.core</groupId>
+			<artifactId>jackson-databind</artifactId>
+			<version>${jackson2.version}</version>
+			<optional>true</optional>
+		</dependency>
+
+		<dependency>
       <groupId>javax.ws.rs</groupId>
       <artifactId>jsr311-api</artifactId>
       <version>${jaxrs.version}</version>
       <optional>true</optional>
     </dependency>
-=======
-			<groupId>javax.servlet</groupId>
-			<artifactId>servlet-api</artifactId>
-			<version>2.5</version>
-			<scope>provided</scope>
-		</dependency>
-		
-		<dependency>
-			<groupId>org.codehaus.jackson</groupId>
-			<artifactId>jackson-core-asl</artifactId>
-			<version>${jackson1.version}</version>
-			<optional>true</optional>
-		</dependency>
-
-		<dependency>
-			<groupId>org.codehaus.jackson</groupId>
-			<artifactId>jackson-mapper-asl</artifactId>
-			<version>${jackson1.version}</version>
-			<optional>true</optional>
-		</dependency>
-		
-		<dependency>
-			<groupId>com.fasterxml.jackson.core</groupId>
-			<artifactId>jackson-annotations</artifactId>
-			<version>${jackson2.version}</version>
-			<optional>true</optional>
-		</dependency>
-
-		<dependency>
-			<groupId>com.fasterxml.jackson.core</groupId>
-			<artifactId>jackson-databind</artifactId>
-			<version>${jackson2.version}</version>
-			<optional>true</optional>
-		</dependency>
-
-		<dependency>
-			<groupId>javax.ws.rs</groupId>
-			<artifactId>jsr311-api</artifactId>
-			<version>${jaxrs.version}</version>
-			<optional>true</optional>
-		</dependency>
-		
-		<dependency>
+
+    <dependency>
 			<groupId>com.jayway.jsonpath</groupId>
 			<artifactId>json-path</artifactId>
 			<version>${jsonpath.version}</version>
 			<optional>true</optional>
-		</dependency>
->>>>>>> 0e0bf169
-
-    <dependency>
-      <groupId>org.codehaus.jackson</groupId>
-      <artifactId>jackson-mapper-asl</artifactId>
-      <version>${jackson.version}</version>
-      <scope>test</scope>
     </dependency>
 
     <dependency>
