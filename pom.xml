--- conflicted
+++ resolved
@@ -58,23 +58,16 @@
 
 	<properties>
 		<project.build.sourceEncoding>UTF-8</project.build.sourceEncoding>
-<<<<<<< HEAD
-		<spring.version>3.2.5.RELEASE</spring.version>
-		<logback.version>1.0.9</logback.version>
-		<jackson1.version>1.9.10</jackson1.version>
-		<jackson2.version>2.3.0-SNAPSHOT</jackson2.version>
-=======
 		<spring.version>3.2.8.RELEASE</spring.version>
 		<logback.version>1.1.0</logback.version>
 		<jackson.version>2.3.2</jackson.version>
->>>>>>> 03de68b3
 		<jaxrs.version>1.0</jaxrs.version>
 		<minidevjson.version>1.1.1</minidevjson.version>
 		<jsonpath.version>0.9.1</jsonpath.version>
 		<objenesis.version>2.1</objenesis.version>
 		<slf4j.version>1.7.6</slf4j.version>
 		<evo.version>1.0.1</evo.version>
-		<bundlor.failOnWarnings>false</bundlor.failOnWarnings>
+		<bundlor.failOnWarnings>true</bundlor.failOnWarnings>
 	</properties>
 
 	<dependencies>
@@ -210,13 +203,6 @@
 			<scope>test</scope>
 		</dependency>
 
-		<dependency>
-    		<groupId>net.javacrumbs.json-unit</groupId>
-    		<artifactId>json-unit-fluent</artifactId>
-    		<version>0.0.16</version>
-    		<scope>test</scope>
-		</dependency>
-		
 		<dependency>
 			<groupId>org.springframework</groupId>
 			<artifactId>spring-test</artifactId>
@@ -259,7 +245,7 @@
 				</configuration>
 			</plugin>
 			
-			<!-- <plugin>
+			<plugin>
 				<groupId>com.springsource.bundlor</groupId>
 				<artifactId>com.springsource.bundlor.maven</artifactId>
 				<version>1.0.0.RELEASE</version>
@@ -275,7 +261,7 @@
 					</execution>
 				</executions>
 			</plugin>
-			 -->
+			
 			<plugin>
 				<groupId>org.apache.maven.plugins</groupId>
 				<artifactId>maven-jar-plugin</artifactId>
