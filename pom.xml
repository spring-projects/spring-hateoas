--- conflicted
+++ resolved
@@ -1,4 +1,3 @@
-<<<<<<< HEAD
 <?xml version="1.0" encoding="UTF-8"?>
 <project xmlns="http://maven.apache.org/POM/4.0.0" xmlns:xsi="http://www.w3.org/2001/XMLSchema-instance" xsi:schemaLocation="http://maven.apache.org/POM/4.0.0 http://maven.apache.org/xsd/maven-4.0.0.xsd">
 	<modelVersion>4.0.0</modelVersion>
@@ -268,276 +267,4 @@
         <developerConnection>scm:git:ssh://git@github.com:SpringSource/spring-hateoas.git</developerConnection>
     </scm>
 	
-</project>
-=======
-<?xml version="1.0" encoding="UTF-8"?>
-<project xmlns="http://maven.apache.org/POM/4.0.0" xmlns:xsi="http://www.w3.org/2001/XMLSchema-instance" xsi:schemaLocation="http://maven.apache.org/POM/4.0.0 http://maven.apache.org/xsd/maven-4.0.0.xsd">
-	<modelVersion>4.0.0</modelVersion>
-	
-	<groupId>org.springframework.hateoas</groupId>
-	<artifactId>spring-hateoas</artifactId>
-	<version>0.4.0.BUILD-SNAPSHOT</version>
-	
-	<name>Spring Hateoas</name>
-	<url>http://github.com/SpringSource/spring-hateoas</url>
-	<description>
-		Library to support implementing represnetaitons for 
-		hyper-text driven REST web services.
-	</description>
-	
-	<inceptionYear>2012</inceptionYear>
-	
-	<organization>
-		<name>SpringSource, a division of VMware</name>
-		<url>http://www.springsource.org</url>
-	</organization>
-	
-	<developers>
-		<developer>
-			<id>ogierke</id>
-			<name>Oliver Gierke</name>
-			<email>ogierke(at)vmware.com</email>
-			<organization>SpringSource, a division of VMware</organization>
-			<roles>
-				<role>Project lead</role>
-			</roles>
-			<timezone>+1</timezone>
-		</developer>
-	</developers>
-	
-	<licenses>
-		<license>
-			<name>Apache License, Version 2.0</name>
-			<url>http://www.apache.org/licenses/LICENSE-2.0</url>
-			<comments>
-			Copyright 2011 the original author or authors.
-			 
-			Licensed under the Apache License, Version 2.0 (the "License");
-			you may not use this file except in compliance with the License.
-			You may obtain a copy of the License at
-			
-			     http://www.apache.org/licenses/LICENSE-2.0
-			
-			Unless required by applicable law or agreed to in writing, software
-			distributed under the License is distributed on an "AS IS" BASIS,
-			WITHOUT WARRANTIES OR CONDITIONS OF ANY KIND, either express or
-			implied.
-			See the License for the specific language governing permissions and
-			limitations under the License.
-			</comments>
-		</license>
-	</licenses>
-
-	<properties>
-		<spring.version>3.1.2.RELEASE</spring.version>
-		<jackson1.version>1.9.10</jackson1.version>
-		<jackson2.version>2.1.1</jackson2.version>
-		<jaxrs.version>1.0</jaxrs.version>
-		<bundlor.failOnWarnings>true</bundlor.failOnWarnings>
-	</properties>
-
-	<dependencies>
-		<dependency>
-			<groupId>org.springframework</groupId>
-			<artifactId>spring-core</artifactId>
-			<version>${spring.version}</version>
-		</dependency>
-
-		<dependency>
-			<groupId>org.springframework</groupId>
-			<artifactId>spring-webmvc</artifactId>
-			<version>${spring.version}</version>
-		</dependency>
-		
-		<dependency>
-			<groupId>org.springframework.plugin</groupId>
-			<artifactId>spring-plugin-core</artifactId>
-			<version>0.8.0.BUILD-SNAPSHOT</version>
-			<optional>true</optional>
-		</dependency>
-		
-		<dependency>
-			<groupId>cglib</groupId>
-			<artifactId>cglib</artifactId>
-			<version>2.2.2</version>
-			<optional>true</optional>
-		</dependency>
-
-		<dependency>
-			<groupId>javax.servlet</groupId>
-			<artifactId>servlet-api</artifactId>
-			<version>2.5</version>
-			<scope>provided</scope>
-		</dependency>
-		
-		<dependency>
-			<groupId>org.codehaus.jackson</groupId>
-			<artifactId>jackson-core-asl</artifactId>
-			<version>${jackson1.version}</version>
-			<optional>true</optional>
-		</dependency>
-		
-		<dependency>
-			<groupId>com.fasterxml.jackson.core</groupId>
-			<artifactId>jackson-annotations</artifactId>
-			<version>${jackson2.version}</version>
-			<optional>true</optional>
-		</dependency>
-
-		<dependency>
-			<groupId>javax.ws.rs</groupId>
-			<artifactId>jsr311-api</artifactId>
-			<version>${jaxrs.version}</version>
-			<optional>true</optional>
-		</dependency>
-
-		<dependency>
-			<groupId>org.codehaus.jackson</groupId>
-			<artifactId>jackson-mapper-asl</artifactId>
-			<version>${jackson1.version}</version>
-			<scope>test</scope>
-		</dependency>
-		
-		<dependency>
-			<groupId>com.fasterxml.jackson.core</groupId>
-			<artifactId>jackson-databind</artifactId>
-			<version>${jackson2.version}</version>
-			<scope>test</scope>
-		</dependency>
-
-		<dependency>
-			<groupId>org.hamcrest</groupId>
-			<artifactId>hamcrest-library</artifactId>
-			<version>1.2.1</version>
-			<scope>test</scope>
-		</dependency>
-
-		<dependency>
-			<groupId>junit</groupId>
-			<artifactId>junit-dep</artifactId>
-			<version>4.10</version>
-			<scope>test</scope>
-		</dependency>
-
-		<dependency>
-			<groupId>org.springframework</groupId>
-			<artifactId>spring-test</artifactId>
-			<version>${spring.version}</version>
-			<scope>test</scope>
-		</dependency>
-		
-		<dependency>
-			<groupId>org.mockito</groupId>
-			<artifactId>mockito-all</artifactId>
-			<version>1.9.0</version>
-			<scope>test</scope>
-		</dependency>
-
-	</dependencies>
-
-	<build>
-		<plugins>
-			<plugin>
-				<groupId>org.apache.maven.plugins</groupId>
-				<artifactId>maven-compiler-plugin</artifactId>
-				<version>2.5.1</version>
-				<configuration>
-					<source>1.6</source>
-					<target>1.6</target>
-				</configuration>
-			</plugin>
-			
-			<plugin>
-				<groupId>com.springsource.bundlor</groupId>
-				<artifactId>com.springsource.bundlor.maven</artifactId>
-				<version>1.0.0.RELEASE</version>
-				<configuration>
-					<failOnWarnings>${bundlor.failOnWarnings}</failOnWarnings>
-				</configuration>
-				<executions>
-					<execution>
-						<id>bundlor</id>
-						<goals>
-							<goal>bundlor</goal>
-						</goals>
-					</execution>
-				</executions>
-			</plugin>
-			
-			<plugin>
-				<groupId>org.apache.maven.plugins</groupId>
-				<artifactId>maven-jar-plugin</artifactId>
-				<version>2.3.1</version>
-				<configuration>
-					<useDefaultManifestFile>true</useDefaultManifestFile>
-				</configuration>
-			</plugin>
-			
-			<plugin>
-				<groupId>org.apache.maven.plugins</groupId>
-				<artifactId>maven-source-plugin</artifactId>
-				<version>2.1.2</version>
-				<executions>
-					<execution>
-						<id>attach-sources</id>
-						<goals>
-							<goal>jar</goal>
-						</goals>
-					</execution>
-				</executions>
-			</plugin>
-			
-			<plugin>
-				<groupId>org.apache.maven.plugins</groupId>
-				<artifactId>maven-javadoc-plugin</artifactId>
-				<version>2.8</version>
-				<executions>
-					<execution>
-						<goals>
-							<goal>jar</goal>
-						</goals>
-						<phase>package</phase>
-					</execution>
-				</executions>
-				<configuration>
-					<breakiterator>true</breakiterator>
-					<header>${project.name}</header>
-					<source>1.5</source>
-					<quiet>true</quiet>
-					<javadocDirectory>${project.basedir}/src/main/javadoc</javadocDirectory>
-					<overview>${project.basedir}/src/main/javadoc/overview.html</overview>
-					<stylesheetfile>${project.basedir}/src/main/javadoc/spring-javadoc.css</stylesheetfile>
-					<!-- copies doc-files subdirectory which contains image resources -->
-					<docfilessubdirs>true</docfilessubdirs>
-					<links>
-						<link>http://static.springframework.org/spring/docs/3.1.x/javadoc-api</link>
-						<link>http://download.oracle.com/javase/1.5.0/docs/api</link>
-					</links>
-				</configuration>
-			</plugin>
-			
-		</plugins>
-	</build>
-	
-	<pluginRepositories>
-		<pluginRepository>
-			<id>spring-plugins-release</id>
-			<url>http://repo.springsource.org/plugins-release</url>
-		</pluginRepository>
-	</pluginRepositories>
-	
-	<repositories>
-		<repository>
-			<id>spring-snapshots</id>
-			<url>http://repo.springsource.org/libs-snapshot</url>
-		</repository>
-	</repositories>
-	
-	<scm>
-        <url>https://github.com/SpringSource/spring-hateoas</url>
-        <connection>scm:git:git://github.com/SpringSource/spring-hateoas.git</connection>
-        <developerConnection>scm:git:ssh://git@github.com:SpringSource/spring-hateoas.git</developerConnection>
-    </scm>
-	
-</project>
->>>>>>> 40b486cb
+</project>