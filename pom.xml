<?xml version="1.0" encoding="UTF-8"?>
<project xmlns="http://maven.apache.org/POM/4.0.0" xmlns:xsi="http://www.w3.org/2001/XMLSchema-instance" xsi:schemaLocation="http://maven.apache.org/POM/4.0.0 http://maven.apache.org/xsd/maven-4.0.0.xsd">
	<modelVersion>4.0.0</modelVersion>

	<groupId>com.nbcuni.external.hateoas</groupId>
	<artifactId>spring-hateoas</artifactId>
<<<<<<< HEAD
	<version>1.3.4-SNAPSHOT</version>
	<url>http://github.com/NBCUOTS/appbackbone_spring-hateoas</url>
=======
	<version>0.20.0.RELEASE</version>

>>>>>>> 63b9ec20
	<name>Spring HATEOAS</name>
	<description>
		Library to support implementing representations for
		hyper-text driven REST web services.
	</description>

<<<<<<< HEAD
	<scm>
		<connection>scm:git:git@github.com:NBCUOTS/appbackbone_spring-hateoas.git</connection>
		<developerConnection>scm:git:git@github.com:NBCUOTS/appbackbone_spring-hateoas.git</developerConnection>
		<url>scm:git:git@github.com:NBCUOTS/appbackbone_spring-hateoas.git</url>
	  <tag>HEAD</tag>
  </scm>

	<inceptionYear>2012-2015</inceptionYear>
=======
	<inceptionYear>2012-2016</inceptionYear>
>>>>>>> 63b9ec20

	<organization>
		<name>Pivotal, Inc.</name>
		<url>http://www.spring.io</url>
	</organization>

	<developers>
		<developer>
			<id>ogierke</id>
			<name>Oliver Gierke</name>
			<email>ogierke(at)pivotal.io</email>
			<organization>Pivotal, Inc.</organization>
			<roles>
				<role>Project lead</role>
			</roles>
			<timezone>+1</timezone>
		</developer>
	</developers>

	<licenses>
		<license>
			<name>Apache License, Version 2.0</name>
			<url>http://www.apache.org/licenses/LICENSE-2.0</url>
			<comments>
			Copyright 2011 the original author or authors.

			Licensed under the Apache License, Version 2.0 (the "License");
			you may not use this file except in compliance with the License.
			You may obtain a copy of the License at

			     http://www.apache.org/licenses/LICENSE-2.0

			Unless required by applicable law or agreed to in writing, software
			distributed under the License is distributed on an "AS IS" BASIS,
			WITHOUT WARRANTIES OR CONDITIONS OF ANY KIND, either express or
			implied.
			See the License for the specific language governing permissions and
			limitations under the License.
			</comments>
		</license>
	</licenses>

	<properties>
		<project.build.sourceEncoding>UTF-8</project.build.sourceEncoding>
<<<<<<< HEAD
		<spring.version>4.1.9.RELEASE</spring.version>
		<logback.version>1.1.3</logback.version>
		<jackson.version>2.4.6</jackson.version>
		<jaxrs.version>1.0</jaxrs.version>
		<minidevjson.version>2.1.0</minidevjson.version>
		<jsonpath.version>0.9.1</jsonpath.version>
		<objenesis.version>2.1</objenesis.version>
		<slf4j.version>1.7.10</slf4j.version>
=======
		<spring.version>4.1.7.RELEASE</spring.version>
		<logback.version>1.1.7</logback.version>
		<jackson.version>2.5.5</jackson.version>
		<jaxrs.version>2.0.1</jaxrs.version>
		<minidevjson.version>2.2</minidevjson.version>
		<jsonpath.version>2.2.0</jsonpath.version>
		<slf4j.version>1.7.21</slf4j.version>
>>>>>>> 63b9ec20
		<evo.version>1.2.1</evo.version>
		<bundlor.failOnWarnings>true</bundlor.failOnWarnings>
		<source.level>1.6</source.level>
	</properties>

	<profiles>

		<profile>
			<id>spring42</id>
			<properties>
				<spring.version>4.2.6.RELEASE</spring.version>
				<jackson.version>2.6.5</jackson.version>
			</properties>
		</profile>

		<profile>
			<id>spring43</id>
			<properties>
				<spring.version>4.3.0.RC1</spring.version>
				<jackson.version>2.7.4</jackson.version>
			</properties>
			<repositories>
				<repository>
					<id>spring-libs-milestone</id>
					<url>http://repo.spring.io/libs-milestone</url>
				</repository>
			</repositories>
		</profile>

		<profile>
			<id>spring43-next</id>
			<properties>
				<spring.version>4.3.0.BUILD-SNAPSHOT</spring.version>
				<jackson.version>2.7.4</jackson.version>
			</properties>
			<repositories>
				<repository>
					<id>spring-libs-snapshot</id>
					<url>http://repo.spring.io/libs-snapshot</url>
				</repository>
			</repositories>
		</profile>

		<profile>

			<!-- Profile to be run on the CI server, JARs JavaDocs -->

			<id>ci</id>

			<build>
				<plugins>

					<plugin>
						<groupId>org.apache.maven.plugins</groupId>
						<artifactId>maven-javadoc-plugin</artifactId>
						<version>2.10.3</version>
						<executions>
							<execution>
								<goals>
									<goal>jar</goal>
								</goals>
								<phase>package</phase>
							</execution>
						</executions>
					</plugin>

				</plugins>
			</build>

		</profile>

		<profile>

			<!--
				Profile to be activated when building the distribution atrifacts.

				Generates reference documentation, aggregates JavaDoc etc.
			-->

			<id>distribute</id>

			<properties>
				<shared.resources>${project.build.directory}/shared-resources</shared.resources>
				<maven.install.skip>true</maven.install.skip>
				<skipTests>true</skipTests>
				<project.root>${basedir}</project.root>
			</properties>

			<dependencies>
				<dependency>
					<groupId>org.springframework.data.build</groupId>
					<artifactId>spring-data-build-resources</artifactId>
					<version>1.6.2.RELEASE</version>
					<scope>provided</scope>
					<type>zip</type>
				</dependency>
			</dependencies>

			<build>

				<plugins>

					<!--
						Unpacks the content of spring-data-build-resources into the shared resources folder.
					-->

					<plugin>
						<groupId>org.apache.maven.plugins</groupId>
						<artifactId>maven-dependency-plugin</artifactId>
						<executions>
							<execution>
								<id>unpack-shared-resources</id>
								<goals>
									<goal>unpack-dependencies</goal>
								</goals>
								<phase>generate-resources</phase>
							</execution>
						</executions>
						<configuration>
							<includeGroupIds>org.springframework.data</includeGroupIds>
							<includeArtifacIds>spring-data-build-resources</includeArtifacIds>
							<includeTypes>zip</includeTypes>
							<excludeTransitive>true</excludeTransitive>
							<outputDirectory>${shared.resources}</outputDirectory>
						</configuration>
					</plugin>

					<!--
						Configures JavaDoc generation.
					-->

					<plugin>
						<groupId>org.apache.maven.plugins</groupId>
						<artifactId>maven-javadoc-plugin</artifactId>
						<executions>
							<execution>
								<id>aggregate-javadoc</id>
								<goals>
									<goal>aggregate</goal>
								</goals>
								<phase>package</phase>
							</execution>
						</executions>
					</plugin>

					<plugin>
						<groupId>org.asciidoctor</groupId>
						<artifactId>asciidoctor-maven-plugin</artifactId>
						<version>1.5.2.1</version>
						<dependencies>
							<dependency>
								<groupId>org.asciidoctor</groupId>
								<artifactId>asciidoctorj-pdf</artifactId>
								<version>1.5.0-alpha.8</version>
							</dependency>
							<dependency>
								<groupId>org.asciidoctor</groupId>
								<artifactId>asciidoctorj-epub3</artifactId>
								<version>1.5.0-alpha.4</version>
							</dependency>
						</dependencies>
						<executions>

							<execution>
								<id>html</id>
								<phase>generate-resources</phase>
								<goals>
									<goal>process-asciidoc</goal>
								</goals>
								<configuration>
									<backend>html5</backend>
									<outputDirectory>${project.build.directory}/site/reference/html</outputDirectory>
									<sectids>false</sectids>
									<sourceHighlighter>prettify</sourceHighlighter>
									<attributes>
										<linkcss>true</linkcss>
										<icons>font</icons>
										<sectanchors>true</sectanchors>
										<stylesheet>spring.css</stylesheet>
									</attributes>
								</configuration>
							</execution>

							<!--
							<execution>
								<id>epub</id>
								<phase>generate-resources</phase>
								<goals>
									<goal>process-asciidoc</goal>
								</goals>
								<configuration>
									<backend>epub3</backend>
									<sourceHighlighter>coderay</sourceHighlighter>
								</configuration>
							</execution>
							-->

							<execution>
								<id>pdf</id>
								<phase>generate-resources</phase>
								<goals>
									<goal>process-asciidoc</goal>
								</goals>
								<configuration>
									<backend>pdf</backend>
									<sourceHighlighter>coderay</sourceHighlighter>
								</configuration>
							</execution>

						</executions>

						<configuration>
							<sourceDirectory>${project.root}/src/main/asciidoc</sourceDirectory>
							<sourceDocumentName>index.adoc</sourceDocumentName>
							<doctype>book</doctype>
							<attributes>
								<version>${project.version}</version>
								<projectName>${project.name}</projectName>
								<projectVersion>${project.version}</projectVersion>
								<allow-uri-read>true</allow-uri-read>
								<toclevels>3</toclevels>
								<numbered>true</numbered>
								<baseDir>${project.basedir}</baseDir>
							</attributes>
						</configuration>

					</plugin>

					<plugin>
						<artifactId>maven-antrun-plugin</artifactId>
						<version>1.8</version>
						<executions>

							<execution>
								<id>copy-documentation-resources</id>
								<phase>generate-resources</phase>
								<configuration>
									<target>
										<copy todir="${project.root}/target/site/reference/html">
											<fileset dir="${shared.resources}/asciidoc" erroronmissingdir="false">
												<include name="**/*.css" />
											</fileset>
											<flattenmapper />
										</copy>
										<copy todir="${project.root}/target/site/reference/html/images">
											<fileset dir="${basedir}/src/main/asciidoc" erroronmissingdir="false">
												<include name="**/*.png" />
												<include name="**/*.gif" />
												<include name="**/*.jpg" />
											</fileset>
											<flattenmapper />
										</copy>
									</target>
								</configuration>
								<goals>
									<goal>run</goal>
								</goals>
							</execution>

							<execution>
								<id>rename-reference-docs</id>
								<phase>process-resources</phase>
								<configuration>
									<target>
										<copy file="${project.build.directory}/generated-docs/index.pdf" tofile="${project.root}/target/site/reference/pdf/${project.artifactId}-reference.pdf" failonerror="false" />
										<copy file="${project.build.directory}/generated-docs/index.epub" tofile="${project.root}/target/site/reference/epub/${project.artifactId}-reference.epub" failonerror="false" />
									</target>
								</configuration>
								<goals>
									<goal>run</goal>
								</goals>
							</execution>

						</executions>

					</plugin>

					<plugin>
						<groupId>org.apache.maven.plugins</groupId>
						<artifactId>maven-assembly-plugin</artifactId>
						<version>2.5.5</version>
						<executions>
							<execution>
								<id>static</id>
								<goals>
									<goal>single</goal>
								</goals>
								<phase>package</phase>
								<configuration>
									<descriptors>
										<descriptor>${shared.resources}/assemblies/static-resources.xml</descriptor>
									</descriptors>
									<finalName>static-resources</finalName>
									<appendAssemblyId>false</appendAssemblyId>
								</configuration>
							</execution>
						</executions>
					</plugin>

					<plugin>
						<groupId>org.codehaus.mojo</groupId>
						<artifactId>wagon-maven-plugin</artifactId>
						<version>1.0</version>
						<configuration>
							<fromDir>${project.build.directory}</fromDir>
						</configuration>
						<executions>
							<execution>
								<id>upload-static-resources</id>
								<phase>deploy</phase>
								<goals>
									<goal>upload</goal>
								</goals>
								<configuration>
									<fromDir>${project.build.directory}/static-resources</fromDir>
									<includes>**</includes>
									<serverId>static-dot-s2</serverId>
									<url>scp://static.springsource.org</url>
									<toDir>/var/www/domains/springsource.org/www/htdocs/autorepo/docs/${project.artifactId}/${project.version}</toDir>
									<optimize>true</optimize>
								</configuration>
							</execution>
						</executions>
					</plugin>

				</plugins>
			</build>
		</profile>

	</profiles>

	<dependencies>

		<dependency>
			<groupId>org.springframework</groupId>
			<artifactId>spring-aop</artifactId>
			<version>${spring.version}</version>
		</dependency>

		<dependency>
			<groupId>org.springframework</groupId>
			<artifactId>spring-beans</artifactId>
			<version>${spring.version}</version>
		</dependency>

		<dependency>
			<groupId>org.springframework</groupId>
			<artifactId>spring-context</artifactId>
			<version>${spring.version}</version>
		</dependency>

		<dependency>
			<groupId>org.springframework</groupId>
			<artifactId>spring-core</artifactId>
			<version>${spring.version}</version>
			<exclusions>
				<exclusion>
					<groupId>commons-logging</groupId>
					<artifactId>commons-logging</artifactId>
				</exclusion>
			</exclusions>
		</dependency>

		<dependency>
			<groupId>org.springframework</groupId>
			<artifactId>spring-web</artifactId>
			<version>${spring.version}</version>
		</dependency>

		<dependency>
			<groupId>org.springframework</groupId>
			<artifactId>spring-webmvc</artifactId>
			<version>${spring.version}</version>
		</dependency>

		<dependency>
			<groupId>org.springframework.plugin</groupId>
			<artifactId>spring-plugin-core</artifactId>
			<version>1.2.0.RELEASE</version>
			<optional>true</optional>
		</dependency>

		<dependency>
			<groupId>com.fasterxml.jackson.core</groupId>
			<artifactId>jackson-annotations</artifactId>
			<version>${jackson.version}</version>
			<optional>true</optional>
		</dependency>

		<dependency>
			<groupId>com.fasterxml.jackson.core</groupId>
			<artifactId>jackson-databind</artifactId>
			<version>${jackson.version}</version>
			<optional>true</optional>
		</dependency>

		<dependency>
			<groupId>javax.ws.rs</groupId>
			<artifactId>javax.ws.rs-api</artifactId>
			<version>${jaxrs.version}</version>
			<optional>true</optional>
		</dependency>

		<dependency>
			<groupId>com.jayway.jsonpath</groupId>
			<artifactId>json-path</artifactId>
			<version>${jsonpath.version}</version>
			<optional>true</optional>
		</dependency>

		<dependency>
			<groupId>org.atteo</groupId>
			<artifactId>evo-inflector</artifactId>
			<version>${evo.version}</version>
			<optional>true</optional>
		</dependency>

		<dependency>
			<groupId>org.projectlombok</groupId>
			<artifactId>lombok</artifactId>
			<version>1.16.8</version>
			<scope>provided</scope>
		</dependency>

		<dependency>
			<groupId>org.slf4j</groupId>
			<artifactId>slf4j-api</artifactId>
			<version>${slf4j.version}</version>
		</dependency>

		<dependency>
			<groupId>org.slf4j</groupId>
			<artifactId>jcl-over-slf4j</artifactId>
			<version>${slf4j.version}</version>
			<scope>test</scope>
		</dependency>

		<dependency>
			<groupId>ch.qos.logback</groupId>
			<artifactId>logback-classic</artifactId>
			<version>${logback.version}</version>
			<scope>test</scope>
		</dependency>

		<dependency>
			<groupId>org.hamcrest</groupId>
			<artifactId>hamcrest-library</artifactId>
			<version>1.3</version>
			<scope>test</scope>
		</dependency>

		<dependency>
			<groupId>junit</groupId>
			<artifactId>junit</artifactId>
			<version>4.12</version>
			<scope>test</scope>
		</dependency>

		<dependency>
			<groupId>org.springframework</groupId>
			<artifactId>spring-test</artifactId>
			<version>${spring.version}</version>
			<scope>test</scope>
		</dependency>

		<dependency>
			<groupId>org.mockito</groupId>
			<artifactId>mockito-all</artifactId>
			<version>1.10.19</version>
			<scope>test</scope>
		</dependency>

		<dependency>
			<groupId>joda-time</groupId>
			<artifactId>joda-time</artifactId>
			<version>2.8.1</version>
			<scope>test</scope>
		</dependency>

		<dependency>
			<groupId>xmlunit</groupId>
			<artifactId>xmlunit</artifactId>
			<version>1.6</version>
			<scope>test</scope>
		</dependency>

		<dependency>
			<groupId>net.jadler</groupId>
			<artifactId>jadler-all</artifactId>
			<version>1.1.1</version>
			<scope>test</scope>
		</dependency>

		<!--  Needs to be after Jadler to make sure it sees the Servlet 3.0 dependency pulled in for testing -->

		<dependency>
			<groupId>javax.servlet</groupId>
			<artifactId>servlet-api</artifactId>
			<version>2.5</version>
			<scope>provided</scope>
		</dependency>

	</dependencies>

	<build>

		<extensions>
			<extension>
				<groupId>org.apache.maven.wagon</groupId>
				<artifactId>wagon-ssh</artifactId>
				<version>2.5</version>
			</extension>
		</extensions>

		<plugins>
			<plugin>
				<groupId>org.apache.maven.plugins</groupId>
				<artifactId>maven-compiler-plugin</artifactId>
				<version>3.3</version>
				<configuration>
					<source>${source.level}</source>
					<target>${source.level}</target>
				</configuration>
			</plugin>

			<plugin>
				<groupId>com.springsource.bundlor</groupId>
				<artifactId>com.springsource.bundlor.maven</artifactId>
				<version>1.0.0.RELEASE</version>
				<configuration>
					<failOnWarnings>${bundlor.failOnWarnings}</failOnWarnings>
				</configuration>
				<executions>
					<execution>
						<id>bundlor</id>
						<goals>
							<goal>bundlor</goal>
						</goals>
					</execution>
				</executions>
			</plugin>

			<plugin>
				<groupId>org.apache.maven.plugins</groupId>
				<artifactId>maven-jar-plugin</artifactId>
				<version>2.6</version>
				<configuration>
					<useDefaultManifestFile>true</useDefaultManifestFile>
				</configuration>
			</plugin>

			<plugin>
				<groupId>org.apache.maven.plugins</groupId>
				<artifactId>maven-source-plugin</artifactId>
				<version>2.4</version>
				<executions>
					<execution>
						<id>attach-sources</id>
						<goals>
							<goal>jar</goal>
						</goals>
					</execution>
				</executions>
			</plugin>

			<plugin>
				<groupId>org.apache.maven.plugins</groupId>
				<artifactId>maven-javadoc-plugin</artifactId>
				<version>2.10.3</version>
				<configuration>
					<breakiterator>true</breakiterator>
					<header>${project.name}</header>
					<source>${source.level}</source>
					<quiet>true</quiet>
					<additionalparam>-Xdoclint:none</additionalparam>
					<stylesheetfile>${shared.resources}/javadoc/spring-javadoc.css</stylesheetfile>
					<links>
						<link>http://static.springframework.org/spring/docs/4.1.x/javadoc-api</link>
						<link>http://docs.oracle.com/javase/6/docs/api</link>
					</links>
				</configuration>
			</plugin>

<<<<<<< HEAD
=======
			<plugin>
				<groupId>org.apache.maven.plugins</groupId>
				<artifactId>maven-deploy-plugin</artifactId>
				<version>2.8.2</version>
				<configuration>
					<skip>true</skip>
				</configuration>
			</plugin>

>>>>>>> 63b9ec20
		</plugins>
	</build>

	<pluginRepositories>
		<pluginRepository>
			<id>autoincrement-versions-maven-plugin</id>
			<name>autoincrement-versions-maven-plugin</name>
			<url>http://autoincrement-versions-maven-plugin.googlecode.com/svn/repo</url>
			<snapshots>
				<enabled>true</enabled>
			</snapshots>
		</pluginRepository>
	</pluginRepositories>

	<distributionManagement>
		<repository>
			<id>releases</id>
			<url>http://nexus.nbcuext.com:8081/nexus/content/repositories/releases</url>
		</repository>
		<snapshotRepository>
			<id>snapshots</id>
			<url>http://nexus.nbcuext.com:8081/nexus/content/repositories/snapshots</url>
		</snapshotRepository>
	</distributionManagement>

	<repositories>
		<repository>
			<id>nbcu-nexus-releases</id>
			<name>NBCU Nexus Releases</name>
			<releases>
				<enabled>true</enabled>
			</releases>
			<snapshots>
				<enabled>false</enabled>
			</snapshots>
			<url>http://nexus.nbcuext.com:8081/nexus/content/repositories/releases</url>
		</repository>
	</repositories>

</project><|MERGE_RESOLUTION|>--- conflicted
+++ resolved
@@ -4,31 +4,22 @@
 
 	<groupId>com.nbcuni.external.hateoas</groupId>
 	<artifactId>spring-hateoas</artifactId>
-<<<<<<< HEAD
 	<version>1.3.4-SNAPSHOT</version>
 	<url>http://github.com/NBCUOTS/appbackbone_spring-hateoas</url>
-=======
-	<version>0.20.0.RELEASE</version>
-
->>>>>>> 63b9ec20
 	<name>Spring HATEOAS</name>
 	<description>
 		Library to support implementing representations for
 		hyper-text driven REST web services.
 	</description>
 
-<<<<<<< HEAD
 	<scm>
 		<connection>scm:git:git@github.com:NBCUOTS/appbackbone_spring-hateoas.git</connection>
 		<developerConnection>scm:git:git@github.com:NBCUOTS/appbackbone_spring-hateoas.git</developerConnection>
 		<url>scm:git:git@github.com:NBCUOTS/appbackbone_spring-hateoas.git</url>
-	  <tag>HEAD</tag>
-  </scm>
+		<tag>HEAD</tag>
+	</scm>
 
 	<inceptionYear>2012-2015</inceptionYear>
-=======
-	<inceptionYear>2012-2016</inceptionYear>
->>>>>>> 63b9ec20
 
 	<organization>
 		<name>Pivotal, Inc.</name>
@@ -53,44 +44,33 @@
 			<name>Apache License, Version 2.0</name>
 			<url>http://www.apache.org/licenses/LICENSE-2.0</url>
 			<comments>
-			Copyright 2011 the original author or authors.
-
-			Licensed under the Apache License, Version 2.0 (the "License");
-			you may not use this file except in compliance with the License.
-			You may obtain a copy of the License at
-
-			     http://www.apache.org/licenses/LICENSE-2.0
-
-			Unless required by applicable law or agreed to in writing, software
-			distributed under the License is distributed on an "AS IS" BASIS,
-			WITHOUT WARRANTIES OR CONDITIONS OF ANY KIND, either express or
-			implied.
-			See the License for the specific language governing permissions and
-			limitations under the License.
+				Copyright 2011 the original author or authors.
+
+				Licensed under the Apache License, Version 2.0 (the "License");
+				you may not use this file except in compliance with the License.
+				You may obtain a copy of the License at
+
+				http://www.apache.org/licenses/LICENSE-2.0
+
+				Unless required by applicable law or agreed to in writing, software
+				distributed under the License is distributed on an "AS IS" BASIS,
+				WITHOUT WARRANTIES OR CONDITIONS OF ANY KIND, either express or
+				implied.
+				See the License for the specific language governing permissions and
+				limitations under the License.
 			</comments>
 		</license>
 	</licenses>
 
 	<properties>
 		<project.build.sourceEncoding>UTF-8</project.build.sourceEncoding>
-<<<<<<< HEAD
 		<spring.version>4.1.9.RELEASE</spring.version>
-		<logback.version>1.1.3</logback.version>
-		<jackson.version>2.4.6</jackson.version>
-		<jaxrs.version>1.0</jaxrs.version>
-		<minidevjson.version>2.1.0</minidevjson.version>
-		<jsonpath.version>0.9.1</jsonpath.version>
-		<objenesis.version>2.1</objenesis.version>
-		<slf4j.version>1.7.10</slf4j.version>
-=======
-		<spring.version>4.1.7.RELEASE</spring.version>
 		<logback.version>1.1.7</logback.version>
 		<jackson.version>2.5.5</jackson.version>
 		<jaxrs.version>2.0.1</jaxrs.version>
 		<minidevjson.version>2.2</minidevjson.version>
 		<jsonpath.version>2.2.0</jsonpath.version>
 		<slf4j.version>1.7.21</slf4j.version>
->>>>>>> 63b9ec20
 		<evo.version>1.2.1</evo.version>
 		<bundlor.failOnWarnings>true</bundlor.failOnWarnings>
 		<source.level>1.6</source.level>
@@ -101,7 +81,7 @@
 		<profile>
 			<id>spring42</id>
 			<properties>
-				<spring.version>4.2.6.RELEASE</spring.version>
+				<spring.version>4.2.7.RELEASE</spring.version>
 				<jackson.version>2.6.5</jackson.version>
 			</properties>
 		</profile>
@@ -109,21 +89,29 @@
 		<profile>
 			<id>spring43</id>
 			<properties>
-				<spring.version>4.3.0.RC1</spring.version>
+				<spring.version>4.3.1.RELEASE</spring.version>
+				<jackson.version>2.7.4</jackson.version>
+			</properties>
+		</profile>
+
+		<profile>
+			<id>spring43-next</id>
+			<properties>
+				<spring.version>4.3.2.BUILD-SNAPSHOT</spring.version>
 				<jackson.version>2.7.4</jackson.version>
 			</properties>
 			<repositories>
 				<repository>
-					<id>spring-libs-milestone</id>
-					<url>http://repo.spring.io/libs-milestone</url>
+					<id>spring-libs-snapshot</id>
+					<url>http://repo.spring.io/libs-snapshot</url>
 				</repository>
 			</repositories>
 		</profile>
 
 		<profile>
-			<id>spring43-next</id>
+			<id>spring5-next</id>
 			<properties>
-				<spring.version>4.3.0.BUILD-SNAPSHOT</spring.version>
+				<spring.version>5.0.0.BUILD-SNAPSHOT</spring.version>
 				<jackson.version>2.7.4</jackson.version>
 			</properties>
 			<repositories>
@@ -673,19 +661,6 @@
 					</links>
 				</configuration>
 			</plugin>
-
-<<<<<<< HEAD
-=======
-			<plugin>
-				<groupId>org.apache.maven.plugins</groupId>
-				<artifactId>maven-deploy-plugin</artifactId>
-				<version>2.8.2</version>
-				<configuration>
-					<skip>true</skip>
-				</configuration>
-			</plugin>
-
->>>>>>> 63b9ec20
 		</plugins>
 	</build>
 
