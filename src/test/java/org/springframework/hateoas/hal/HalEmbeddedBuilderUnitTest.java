/*
 * Copyright 2013-2015 the original author or authors.
 *
 * Licensed under the Apache License, Version 2.0 (the "License");
 * you may not use this file except in compliance with the License.
 * You may obtain a copy of the License at
 *
 *      http://www.apache.org/licenses/LICENSE-2.0
 *
 * Unless required by applicable law or agreed to in writing, software
 * distributed under the License is distributed on an "AS IS" BASIS,
 * WITHOUT WARRANTIES OR CONDITIONS OF ANY KIND, either express or implied.
 * See the License for the specific language governing permissions and
 * limitations under the License.
 */
package org.springframework.hateoas.hal;

<<<<<<< HEAD
=======
import static org.hamcrest.Matchers.*;
import static org.junit.Assert.*;
import static org.mockito.Mockito.*;

>>>>>>> dc90d23d
import java.util.List;
import java.util.Map;

import org.hamcrest.Matchers;
import org.junit.Before;
import org.junit.Test;
import org.springframework.hateoas.RelProvider;
import org.springframework.hateoas.UriTemplate;
<<<<<<< HEAD
=======
import org.springframework.hateoas.core.EmbeddedWrapper;
>>>>>>> dc90d23d
import org.springframework.hateoas.core.EmbeddedWrappers;
import org.springframework.hateoas.core.EvoInflectorRelProvider;

import static org.hamcrest.Matchers.hasItems;
import static org.hamcrest.Matchers.hasSize;
import static org.hamcrest.Matchers.instanceOf;
import static org.hamcrest.Matchers.is;
import static org.hamcrest.Matchers.nullValue;
import static org.junit.Assert.assertThat;

/**
 * Unit tests for {@link HalEmbeddedBuilder}.
 *
 * @author Oliver Gierke
 * @author Dietrich Schulten
 */
public class HalEmbeddedBuilderUnitTest {

	RelProvider provider;
	CurieProvider curieProvider;

	@Before
	public void setUp() {
		provider = new EvoInflectorRelProvider();
		curieProvider = new DefaultCurieProvider("curie", new UriTemplate("http://localhost/{rel}"));
	}

	@Test
	public void rendersSingleElementsWithSingleEntityRel() {

		Map<String, Object> map = setUpBuilder(null, "foo", 1L);

		assertThat(map.get("string"), is((Object) "foo"));
		assertThat(map.get("long"), is((Object) 1L));
	}

	@Test
	public void rendersMultipleElementsWithCollectionResourceRel() {

		Map<String, Object> map = setUpBuilder(null, "foo", "bar", 1L);

		assertThat(map.containsKey("string"), is(false));
		assertThat(map.get("long"), is((Object) 1L));
		assertHasValues(map, "strings", "foo", "bar");
	}

	/**
	 * @see #110
	 */
	@Test
	public void correctlyPilesUpResourcesInCollectionRel() {

		Map<String, Object> map = setUpBuilder(null, "foo", "bar", "foobar", 1L);

		assertThat(map.containsKey("string"), is(false));
		assertHasValues(map, "strings", "foo", "bar", "foobar");
		assertThat(map.get("long"), is((Object) 1L));
	}

	/**
	 * @see #135
	 */
	@Test
	public void forcesCollectionRelToBeUsedIfConfigured() {

		HalEmbeddedBuilder builder = new HalEmbeddedBuilder(provider, null, true);
		builder.add("Sample");

		assertThat(builder.asMap().get("string"), is(nullValue()));
		assertHasValues(builder.asMap(), "strings", "Sample");
	}

	/**
	 * @see #195
	 */
	@Test
	public void doesNotPreferCollectionsIfRelAwareWasAdded() {

		EmbeddedWrappers wrappers = new EmbeddedWrappers(false);

		HalEmbeddedBuilder builder = new HalEmbeddedBuilder(provider, null, true);
		builder.add(wrappers.wrap("MyValue", "foo"));

		assertThat(builder.asMap().get("foo"), is(instanceOf(String.class)));
	}

	/**
	 * @see #195
	 */
	@Test(expected = IllegalArgumentException.class)
	public void rejectsNullRelProvider() {
		new HalEmbeddedBuilder(null, null, false);
	}

	/**
	 * @see #229
	 */
	@Test
	public void rendersSingleElementsWithSingleEntityRelWithCurieProvider() {

		Map<String, Object> map = setUpBuilder(curieProvider, "foo", 1L);

		assertThat(map.get("curie:string"), is((Object) "foo"));
		assertThat(map.get("curie:long"), is((Object) 1L));
	}

	/**
	 * @see #229
	 */
	@Test
	public void rendersMultipleElementsWithCollectionResourceRelWithCurieProvider() {

		Map<String, Object> map = setUpBuilder(curieProvider, "foo", "bar", 1L);

		assertThat(map.containsKey("curie:string"), is(false));
		assertThat(map.get("curie:long"), is((Object) 1L));
		assertHasValues(map, "curie:strings", "foo", "bar");
	}

	/**
	 * @see #229
	 */
	@Test
	public void correctlyPilesUpResourcesInCollectionRelWithCurieprovider() {

		Map<String, Object> map = setUpBuilder(curieProvider, "foo", "bar", "foobar", 1L);

		assertThat(map.containsKey("curie:string"), is(false));
		assertHasValues(map, "curie:strings", "foo", "bar", "foobar");
		assertThat(map.get("curie:long"), is((Object) 1L));
	}

	/**
	 * @see #229
	 */
	@Test
	public void forcesCollectionRelToBeUsedIfConfiguredWithCurieProvider() {

		HalEmbeddedBuilder builder = new HalEmbeddedBuilder(provider, curieProvider, true);
		builder.add("Sample");

		assertThat(builder.asMap().get("curie:string"), is(nullValue()));
		assertHasValues(builder.asMap(), "curie:strings", "Sample");
<<<<<<< HEAD
=======
	}

	/**
	 * @see #286
	 */
	@Test(expected = IllegalStateException.class)
	public void rejectsInvalidEmbeddedWrapper() {
		new HalEmbeddedBuilder(provider, curieProvider, false).add(mock(EmbeddedWrapper.class));
>>>>>>> dc90d23d
	}

	@SuppressWarnings("unchecked")
	private static void assertHasValues(Map<String, Object> source, String rel, Object... values) {

		Object value = source.get(rel);

		assertThat(value, is(instanceOf(List.class)));
		assertThat((List<Object>) value, Matchers.<List<Object>> allOf(hasSize(values.length), hasItems(values)));
	}

	private Map<String, Object> setUpBuilder(CurieProvider curieProvider, Object... values) {

		HalEmbeddedBuilder builder = new HalEmbeddedBuilder(provider, curieProvider, false);

		for (Object value : values) {
			builder.add(value);
		}

		return builder.asMap();
	}
}<|MERGE_RESOLUTION|>--- conflicted
+++ resolved
@@ -1,5 +1,5 @@
 /*
- * Copyright 2013-2015 the original author or authors.
+ * Copyright 2013-2014 the original author or authors.
  *
  * Licensed under the Apache License, Version 2.0 (the "License");
  * you may not use this file except in compliance with the License.
@@ -15,13 +15,6 @@
  */
 package org.springframework.hateoas.hal;
 
-<<<<<<< HEAD
-=======
-import static org.hamcrest.Matchers.*;
-import static org.junit.Assert.*;
-import static org.mockito.Mockito.*;
-
->>>>>>> dc90d23d
 import java.util.List;
 import java.util.Map;
 
@@ -30,10 +23,7 @@
 import org.junit.Test;
 import org.springframework.hateoas.RelProvider;
 import org.springframework.hateoas.UriTemplate;
-<<<<<<< HEAD
-=======
 import org.springframework.hateoas.core.EmbeddedWrapper;
->>>>>>> dc90d23d
 import org.springframework.hateoas.core.EmbeddedWrappers;
 import org.springframework.hateoas.core.EvoInflectorRelProvider;
 
@@ -177,8 +167,6 @@
 
 		assertThat(builder.asMap().get("curie:string"), is(nullValue()));
 		assertHasValues(builder.asMap(), "curie:strings", "Sample");
-<<<<<<< HEAD
-=======
 	}
 
 	/**
@@ -187,7 +175,6 @@
 	@Test(expected = IllegalStateException.class)
 	public void rejectsInvalidEmbeddedWrapper() {
 		new HalEmbeddedBuilder(provider, curieProvider, false).add(mock(EmbeddedWrapper.class));
->>>>>>> dc90d23d
 	}
 
 	@SuppressWarnings("unchecked")
