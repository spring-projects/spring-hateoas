/*
 * Copyright 2012-2013 the original author or authors.
 *
 * Licensed under the Apache License, Version 2.0 (the "License");
 * you may not use this file except in compliance with the License.
 * You may obtain a copy of the License at
 *
 *      http://www.apache.org/licenses/LICENSE-2.0
 *
 * Unless required by applicable law or agreed to in writing, software
 * distributed under the License is distributed on an "AS IS" BASIS,
 * WITHOUT WARRANTIES OR CONDITIONS OF ANY KIND, either express or implied.
 * See the License for the specific language governing permissions and
 * limitations under the License.
 */
package org.springframework.hateoas.mvc;

import static org.hamcrest.Matchers.*;
import static org.junit.Assert.*;
import static org.springframework.hateoas.mvc.ControllerLinkBuilder.*;

import java.util.Arrays;
import java.util.List;

import org.hamcrest.Matchers;
import org.junit.Test;
import org.mockito.Mockito;
import org.springframework.hateoas.Identifiable;
import org.springframework.hateoas.Link;
import org.springframework.hateoas.TestUtils;
import org.springframework.hateoas.action.ActionDescriptor;
import org.springframework.hateoas.mvc.ControllerActionBuilderTest.PersonControllerForForm;
import org.springframework.http.HttpEntity;
import org.springframework.util.MultiValueMap;
import org.springframework.web.bind.annotation.PathVariable;
import org.springframework.web.bind.annotation.RequestBody;
import org.springframework.web.bind.annotation.RequestMapping;
import org.springframework.web.bind.annotation.RequestMethod;
import org.springframework.web.bind.annotation.RequestParam;
import org.springframework.web.util.UriComponents;
import org.springframework.web.util.UriComponentsBuilder;

/**
 * Unit tests for {@link ControllerLinkBuilder}.
 * 
 * @author Oliver Gierke
 * @author Dietrich Schulten
 */
public class ControllerLinkBuilderUnitTest extends TestUtils {

	@Test
	public void createsLinkToControllerRoot() {

		Link link = linkTo(PersonControllerImpl.class).withSelfRel();
		assertThat(link.getRel(), is(Link.REL_SELF));
		assertThat(link.getHref(), Matchers.endsWith("/people"));
	}

	@Test
	public void createsLinkToParameterizedControllerRoot() {

		Link link = linkTo(PersonsAddressesController.class, 15).withSelfRel();
		assertThat(link.getRel(), is(Link.REL_SELF));
		assertThat(link.getHref(), endsWith("/people/15/addresses"));
	}

	/**
	 * @see #70
	 */
	@Test
	public void createsLinkToMethodOnParameterizedControllerRoot() {

		Link link = linkTo(methodOn(PersonsAddressesController.class, 15).getAddressesForCountry("DE")).withSelfRel();
		assertThat(link.getRel(), is(Link.REL_SELF));
		assertThat(link.getHref(), endsWith("/people/15/addresses/DE"));
	}

	@Test
	public void createsLinkToMethodOnParameterizedControllerRoot() {

		Link link = linkTo(methodOn(PersonsAddressesController.class, 15).getAddressesForCountry("DE")).withSelfRel();
		assertThat(link.getRel(), is(Link.REL_SELF));
		assertThat(link.getHref(), endsWith("/people/15/addresses/DE"));
	}

	@Test
	public void createsLinkToSubResource() {

		Link link = linkTo(PersonControllerImpl.class).slash("something").withSelfRel();
		assertThat(link.getRel(), is(Link.REL_SELF));
		assertThat(link.getHref(), endsWith("/people/something"));
	}

	@Test
	public void createsLinkWithCustomRel() {

		Link link = linkTo(PersonControllerImpl.class).withRel(Link.REL_NEXT);
		assertThat(link.getRel(), is(Link.REL_NEXT));
		assertThat(link.getHref(), endsWith("/people"));
	}

	@Test(expected = IllegalStateException.class)
	public void rejectsControllerWithMultipleMappings() {
		linkTo(InvalidController.class);
	}

	@Test
	public void createsLinkToUnmappedController() {

		Link link = linkTo(UnmappedController.class).withSelfRel();
		assertThat(link.getHref(), is("http://localhost"));
	}

	@Test
	@SuppressWarnings("unchecked")
	public void usesIdOfIdentifyableForPathSegment() {

		Identifiable<Long> identifyable = Mockito.mock(Identifiable.class);
		Mockito.when(identifyable.getId()).thenReturn(10L);

		Link link = linkTo(PersonControllerImpl.class).slash(identifyable).withSelfRel();
		assertThat(link.getHref(), endsWith("/people/10"));
	}

	@Test
	public void appendingNullIsANoOp() {

		Link link = linkTo(PersonControllerImpl.class).slash(null).withSelfRel();
		assertThat(link.getHref(), endsWith("/people"));

		link = linkTo(PersonControllerImpl.class).slash((Object) null).withSelfRel();
		assertThat(link.getHref(), endsWith("/people"));
	}

	@Test
	public void linksToMethod() {

		Link link = linkTo(methodOn(ControllerWithMethods.class).myMethod(null)).withSelfRel();
		assertPointsToMockServer(link);
		assertThat(link.getHref(), endsWith("/something/else"));
	}

	@Test
	public void linksToMethodWithPathVariable() {

		Link link = linkTo(methodOn(ControllerWithMethods.class).methodWithPathVariable("1")).withSelfRel();
		assertPointsToMockServer(link);
		assertThat(link.getHref(), endsWith("/something/1/foo"));
	}

	/**
	 * @see #33
	 */
	@Test
	public void usesForwardedHostAsHostIfHeaderIsSet() {

		request.addHeader("X-Forwarded-Host", "somethingDifferent");

		Link link = linkTo(PersonControllerImpl.class).withSelfRel();
		assertThat(link.getHref(), startsWith("http://somethingDifferent"));
	}

	/**
	 * @see #26, #39
	 */
	@Test
	public void addsRequestParametersHandedIntoSlashCorrectly() {

		Link link = linkTo(PersonController.class).slash("?foo=bar").withSelfRel();

		UriComponents components = toComponents(link);
		assertThat(components.getQuery(), is("foo=bar"));
	}

	/**
	 * @see #26, #39
	 */
	@Test
	public void linksToMethodWithPathVariableAndRequestParams() {

		Link link = linkTo(methodOn(ControllerWithMethods.class).methodForNextPage("1", 10, 5)).withSelfRel();

		UriComponents components = toComponents(link);
		assertThat(components.getPath(), is("/something/1/foo"));

		MultiValueMap<String, String> queryParams = components.getQueryParams();
		assertThat(queryParams.get("limit"), contains("5"));
		assertThat(queryParams.get("offset"), contains("10"));
	}

	/**
	 * @see #26, #39
	 */
	@Test
	public void linksToMethodWithPathVariableAndMultiValueRequestParams() {

		Link link = linkTo(
				methodOn(ControllerWithMethods.class).methodWithMultiValueRequestParams("1", Arrays.asList(3, 7), 5))
				.withSelfRel();

		UriComponents components = toComponents(link);
		assertThat(components.getPath(), is("/something/1/foo"));

		MultiValueMap<String, String> queryParams = components.getQueryParams();
		assertThat(queryParams.get("limit"), contains("5"));
		assertThat(queryParams.get("items"), containsInAnyOrder("3", "7"));
	}

	/**
	 * @see #26, #39
	 */
	@Test
	public void returnsUriComponentsBuilder() {

		UriComponents components = linkTo(PersonController.class).slash("something?foo=bar").toUriComponentsBuilder()
				.build();

		assertThat(components.getPath(), is("/people/something"));
		assertThat(components.getQuery(), is("foo=bar"));
	}

	private static UriComponents toComponents(Link link) {
		return UriComponentsBuilder.fromUriString(link.getHref()).build();
	}

	static class Person implements Identifiable<Long> {

		Long id;

		@Override
		public Long getId() {
			return id;
		}
	}

	static class Product implements Identifiable<Long> {

		Long id;

		@Override
		public Long getId() {
			return id;
		}
	}

	@RequestMapping("/people")
	interface PersonController {

	}

	class PersonControllerImpl implements PersonController {

	}

	@RequestMapping("/people/{id}/addresses")
<<<<<<< HEAD
	public static class PersonsAddressesController {
=======
	static class PersonsAddressesController {
>>>>>>> 23e78a74

		@RequestMapping("/{country}")
		public HttpEntity<Void> getAddressesForCountry(@PathVariable String country) {
			return null;
		}
	}

	@RequestMapping({ "/persons", "/people" })
	class InvalidController {

	}

	class UnmappedController {

	}

	@RequestMapping("/something")
	static class ControllerWithMethods {

		@RequestMapping("/else")
		HttpEntity<Void> myMethod(@RequestBody Object payload) {
			return null;
		}

		@RequestMapping("/{id}/foo")
		HttpEntity<Void> methodWithPathVariable(@PathVariable String id) {
			return null;
		}

		@RequestMapping(value = "/{id}/foo")
		HttpEntity<Void> methodForNextPage(@PathVariable String id, @RequestParam Integer offset,
				@RequestParam Integer limit) {
			return null;
		}

		@RequestMapping(value = "/{id}/foo")
		HttpEntity<Void> methodWithMultiValueRequestParams(@PathVariable String id, @RequestParam List<Integer> items,
				@RequestParam Integer limit) {
			return null;
		}
	}

}<|MERGE_RESOLUTION|>--- conflicted
+++ resolved
@@ -76,14 +76,6 @@
 	}
 
 	@Test
-	public void createsLinkToMethodOnParameterizedControllerRoot() {
-
-		Link link = linkTo(methodOn(PersonsAddressesController.class, 15).getAddressesForCountry("DE")).withSelfRel();
-		assertThat(link.getRel(), is(Link.REL_SELF));
-		assertThat(link.getHref(), endsWith("/people/15/addresses/DE"));
-	}
-
-	@Test
 	public void createsLinkToSubResource() {
 
 		Link link = linkTo(PersonControllerImpl.class).slash("something").withSelfRel();
@@ -253,11 +245,7 @@
 	}
 
 	@RequestMapping("/people/{id}/addresses")
-<<<<<<< HEAD
-	public static class PersonsAddressesController {
-=======
 	static class PersonsAddressesController {
->>>>>>> 23e78a74
 
 		@RequestMapping("/{country}")
 		public HttpEntity<Void> getAddressesForCountry(@PathVariable String country) {
