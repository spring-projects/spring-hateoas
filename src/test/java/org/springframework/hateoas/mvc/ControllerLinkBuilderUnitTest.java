<<<<<<< HEAD
/*
 * Copyright 2012 the original author or authors.
 *
 * Licensed under the Apache License, Version 2.0 (the "License");
 * you may not use this file except in compliance with the License.
 * You may obtain a copy of the License at
 *
 *      http://www.apache.org/licenses/LICENSE-2.0
 *
 * Unless required by applicable law or agreed to in writing, software
 * distributed under the License is distributed on an "AS IS" BASIS,
 * WITHOUT WARRANTIES OR CONDITIONS OF ANY KIND, either express or implied.
 * See the License for the specific language governing permissions and
 * limitations under the License.
 */
package org.springframework.hateoas.mvc;

import static org.hamcrest.Matchers.*;
import static org.junit.Assert.*;
import static org.mockito.Mockito.*;
import static org.springframework.hateoas.mvc.ControllerLinkBuilder.*;

import org.hamcrest.Matchers;
import org.junit.Test;
import org.springframework.hateoas.Identifiable;
import org.springframework.hateoas.Link;
import org.springframework.hateoas.TestUtils;
import org.springframework.web.bind.annotation.RequestMapping;

/**
 * @author Oliver Gierke
 */
public class ControllerLinkBuilderUnitTest extends TestUtils {

	@Test
	public void createsLinkToControllerRoot() {

		Link link = linkTo(PersonControllerImpl.class).withSelfRel();
		assertThat(link.getRel(), is(Link.REL_SELF));
		assertThat(link.getHref(), Matchers.endsWith("/people"));
	}

	@Test
	public void createsLinkToParameterizedControllerRoot() {

		Link link = linkTo(PersonsAddressesController.class, 15).withSelfRel();
		assertThat(link.getRel(), is(Link.REL_SELF));
		assertThat(link.getHref(), Matchers.endsWith("/people/15/addresses"));
	}

	@Test
	public void createsLinkToSubResource() {

		Link link = linkTo(PersonControllerImpl.class).slash("something").withSelfRel();
		assertThat(link.getRel(), is(Link.REL_SELF));
		assertThat(link.getHref(), Matchers.endsWith("/people/something"));
	}

	@Test
	public void createsLinkWithCustomRel() {

		Link link = linkTo(PersonControllerImpl.class).withRel(Link.REL_NEXT);
		assertThat(link.getRel(), is(Link.REL_NEXT));
		assertThat(link.getHref(), Matchers.endsWith("/people"));
	}

	@Test(expected = IllegalStateException.class)
	public void rejectsControllerWithMultipleMappings() {
		linkTo(InvalidController.class);
	}

	@Test
	public void createsLinkToUnmappedController() {
		linkTo(UnmappedController.class);
	}

	@Test
	@SuppressWarnings("unchecked")
	public void usesIdOfIdentifyableForPathSegment() {

		Identifiable<Long> identifyable = mock(Identifiable.class);
		when(identifyable.getId()).thenReturn(10L);

		Link link = linkTo(PersonControllerImpl.class).slash(identifyable).withSelfRel();
		assertThat(link.getHref(), Matchers.endsWith("/people/10"));
	}

	@Test
	public void appendingNullIsANoOp() {

		Link link = linkTo(PersonControllerImpl.class).slash(null).withSelfRel();
		assertThat(link.getHref(), Matchers.endsWith("/people"));

		link = linkTo(PersonControllerImpl.class).slash((Object) null).withSelfRel();
		assertThat(link.getHref(), Matchers.endsWith("/people"));
	}

	static class Person implements Identifiable<Long> {

		Long id;

		@Override
		public Long getId() {
			return id;
		}
	}

	@RequestMapping("/people")
	interface PersonController {

	}

	class PersonControllerImpl implements PersonController {

	}

	@RequestMapping("/people/{id}/addresses")
	class PersonsAddressesController {

	}

	@RequestMapping({ "/persons", "/people" })
	class InvalidController {

	}

	class UnmappedController {

	}

}
=======
/*
 * Copyright 2012 the original author or authors.
 *
 * Licensed under the Apache License, Version 2.0 (the "License");
 * you may not use this file except in compliance with the License.
 * You may obtain a copy of the License at
 *
 *      http://www.apache.org/licenses/LICENSE-2.0
 *
 * Unless required by applicable law or agreed to in writing, software
 * distributed under the License is distributed on an "AS IS" BASIS,
 * WITHOUT WARRANTIES OR CONDITIONS OF ANY KIND, either express or implied.
 * See the License for the specific language governing permissions and
 * limitations under the License.
 */
package org.springframework.hateoas.mvc;

import static org.hamcrest.Matchers.*;
import static org.junit.Assert.*;
import static org.mockito.Mockito.*;
import static org.springframework.hateoas.mvc.ControllerLinkBuilder.*;

import org.hamcrest.Matchers;
import org.junit.Test;
import org.springframework.hateoas.Identifiable;
import org.springframework.hateoas.Link;
import org.springframework.hateoas.TestUtils;
import org.springframework.web.bind.annotation.RequestMapping;

/**
 * @author Oliver Gierke
 */
public class ControllerLinkBuilderUnitTest extends TestUtils {

	@Test
	public void createsLinkToControllerRoot() {

		Link link = linkTo(PersonControllerImpl.class).withSelfRel();
		assertThat(link.getRel(), is(Link.REL_SELF));
		assertThat(link.getHref(), Matchers.endsWith("/people"));
	}

	@Test
	public void createsLinkToParameterizedControllerRoot() {

		Link link = linkTo(PersonsAddressesController.class, 15).withSelfRel();
		assertThat(link.getRel(), is(Link.REL_SELF));
		assertThat(link.getHref(), Matchers.endsWith("/people/15/addresses"));
	}

	@Test
	public void createsLinkToSubResource() {

		Link link = linkTo(PersonControllerImpl.class).slash("something").withSelfRel();
		assertThat(link.getRel(), is(Link.REL_SELF));
		assertThat(link.getHref(), Matchers.endsWith("/people/something"));
	}

	@Test
	public void createsLinkWithCustomRel() {

		Link link = linkTo(PersonControllerImpl.class).withRel(Link.REL_NEXT);
		assertThat(link.getRel(), is(Link.REL_NEXT));
		assertThat(link.getHref(), Matchers.endsWith("/people"));
	}

	@Test(expected = IllegalStateException.class)
	public void rejectsControllerWithMultipleMappings() {
		linkTo(InvalidController.class);
	}

	@Test
	public void createsLinkToUnmappedController() {
		linkTo(UnmappedController.class);
	}

	@Test
	@SuppressWarnings("unchecked")
	public void usesIdOfIdentifyableForPathSegment() {

		Identifiable<Long> identifyable = mock(Identifiable.class);
		when(identifyable.getId()).thenReturn(10L);

		Link link = linkTo(PersonControllerImpl.class).slash(identifyable).withSelfRel();
		assertThat(link.getHref(), Matchers.endsWith("/people/10"));
	}

	@Test
	public void appendingNullIsANoOp() {

		Link link = linkTo(PersonControllerImpl.class).slash(null).withSelfRel();
		assertThat(link.getHref(), Matchers.endsWith("/people"));

		link = linkTo(PersonControllerImpl.class).slash((Object) null).withSelfRel();
		assertThat(link.getHref(), Matchers.endsWith("/people"));
	}

	static class Person implements Identifiable<Long> {

		Long id;

		@Override
		public Long getId() {
			return id;
		}
	}

	@RequestMapping("/people")
	interface PersonController {

	}

	class PersonControllerImpl implements PersonController {

	}

	@RequestMapping("/people/{id}/addresses")
	class PersonsAddressesController {

	}

	@RequestMapping({ "/persons", "/people" })
	class InvalidController {

	}

	class UnmappedController {

	}

}
>>>>>>> 40b486cb
<|MERGE_RESOLUTION|>--- conflicted
+++ resolved
@@ -1,4 +1,3 @@
-<<<<<<< HEAD
 /*
  * Copyright 2012 the original author or authors.
  *
@@ -129,137 +128,4 @@
 
 	}
 
-}
-=======
-/*
- * Copyright 2012 the original author or authors.
- *
- * Licensed under the Apache License, Version 2.0 (the "License");
- * you may not use this file except in compliance with the License.
- * You may obtain a copy of the License at
- *
- *      http://www.apache.org/licenses/LICENSE-2.0
- *
- * Unless required by applicable law or agreed to in writing, software
- * distributed under the License is distributed on an "AS IS" BASIS,
- * WITHOUT WARRANTIES OR CONDITIONS OF ANY KIND, either express or implied.
- * See the License for the specific language governing permissions and
- * limitations under the License.
- */
-package org.springframework.hateoas.mvc;
-
-import static org.hamcrest.Matchers.*;
-import static org.junit.Assert.*;
-import static org.mockito.Mockito.*;
-import static org.springframework.hateoas.mvc.ControllerLinkBuilder.*;
-
-import org.hamcrest.Matchers;
-import org.junit.Test;
-import org.springframework.hateoas.Identifiable;
-import org.springframework.hateoas.Link;
-import org.springframework.hateoas.TestUtils;
-import org.springframework.web.bind.annotation.RequestMapping;
-
-/**
- * @author Oliver Gierke
- */
-public class ControllerLinkBuilderUnitTest extends TestUtils {
-
-	@Test
-	public void createsLinkToControllerRoot() {
-
-		Link link = linkTo(PersonControllerImpl.class).withSelfRel();
-		assertThat(link.getRel(), is(Link.REL_SELF));
-		assertThat(link.getHref(), Matchers.endsWith("/people"));
-	}
-
-	@Test
-	public void createsLinkToParameterizedControllerRoot() {
-
-		Link link = linkTo(PersonsAddressesController.class, 15).withSelfRel();
-		assertThat(link.getRel(), is(Link.REL_SELF));
-		assertThat(link.getHref(), Matchers.endsWith("/people/15/addresses"));
-	}
-
-	@Test
-	public void createsLinkToSubResource() {
-
-		Link link = linkTo(PersonControllerImpl.class).slash("something").withSelfRel();
-		assertThat(link.getRel(), is(Link.REL_SELF));
-		assertThat(link.getHref(), Matchers.endsWith("/people/something"));
-	}
-
-	@Test
-	public void createsLinkWithCustomRel() {
-
-		Link link = linkTo(PersonControllerImpl.class).withRel(Link.REL_NEXT);
-		assertThat(link.getRel(), is(Link.REL_NEXT));
-		assertThat(link.getHref(), Matchers.endsWith("/people"));
-	}
-
-	@Test(expected = IllegalStateException.class)
-	public void rejectsControllerWithMultipleMappings() {
-		linkTo(InvalidController.class);
-	}
-
-	@Test
-	public void createsLinkToUnmappedController() {
-		linkTo(UnmappedController.class);
-	}
-
-	@Test
-	@SuppressWarnings("unchecked")
-	public void usesIdOfIdentifyableForPathSegment() {
-
-		Identifiable<Long> identifyable = mock(Identifiable.class);
-		when(identifyable.getId()).thenReturn(10L);
-
-		Link link = linkTo(PersonControllerImpl.class).slash(identifyable).withSelfRel();
-		assertThat(link.getHref(), Matchers.endsWith("/people/10"));
-	}
-
-	@Test
-	public void appendingNullIsANoOp() {
-
-		Link link = linkTo(PersonControllerImpl.class).slash(null).withSelfRel();
-		assertThat(link.getHref(), Matchers.endsWith("/people"));
-
-		link = linkTo(PersonControllerImpl.class).slash((Object) null).withSelfRel();
-		assertThat(link.getHref(), Matchers.endsWith("/people"));
-	}
-
-	static class Person implements Identifiable<Long> {
-
-		Long id;
-
-		@Override
-		public Long getId() {
-			return id;
-		}
-	}
-
-	@RequestMapping("/people")
-	interface PersonController {
-
-	}
-
-	class PersonControllerImpl implements PersonController {
-
-	}
-
-	@RequestMapping("/people/{id}/addresses")
-	class PersonsAddressesController {
-
-	}
-
-	@RequestMapping({ "/persons", "/people" })
-	class InvalidController {
-
-	}
-
-	class UnmappedController {
-
-	}
-
-}
->>>>>>> 40b486cb
+}