/*
 * Copyright 2013-2015 the original author or authors.
 *
 * Licensed under the Apache License, Version 2.0 (the "License");
 * you may not use this file except in compliance with the License.
 * You may obtain a copy of the License at
 *
 *      http://www.apache.org/licenses/LICENSE-2.0
 *
 * Unless required by applicable law or agreed to in writing, software
 * distributed under the License is distributed on an "AS IS" BASIS,
 * WITHOUT WARRANTIES OR CONDITIONS OF ANY KIND, either express or implied.
 * See the License for the specific language governing permissions and
 * limitations under the License.
 */
package org.springframework.hateoas.config;

import static org.hamcrest.Matchers.*;
import static org.junit.Assert.*;

import java.lang.reflect.Method;
import java.util.Arrays;
import java.util.List;
import java.util.Map;

import org.hamcrest.Matchers;
import org.junit.Test;
import org.junit.runner.RunWith;
import org.mockito.runners.MockitoJUnitRunner;
import org.springframework.context.ApplicationContext;
import org.springframework.context.annotation.AnnotationConfigApplicationContext;
import org.springframework.context.annotation.Bean;
import org.springframework.context.annotation.Configuration;
import org.springframework.context.annotation.Import;
import org.springframework.hateoas.EntityLinks;
import org.springframework.hateoas.LinkDiscoverer;
import org.springframework.hateoas.LinkDiscoverers;
import org.springframework.hateoas.MediaTypes;
import org.springframework.hateoas.RelProvider;
import org.springframework.hateoas.config.EnableHypermediaSupport.HypermediaType;
import org.springframework.hateoas.config.HypermediaSupportBeanDefinitionRegistrar.Jackson2ModuleRegisteringBeanPostProcessor;
import org.springframework.hateoas.core.DelegatingEntityLinks;
import org.springframework.hateoas.core.DelegatingRelProvider;
import org.springframework.hateoas.hal.HalLinkDiscoverer;
import org.springframework.hateoas.mvc.TypeConstrainedMappingJackson2HttpMessageConverter;
import org.springframework.http.converter.HttpMessageConverter;
import org.springframework.http.converter.json.MappingJackson2HttpMessageConverter;
import org.springframework.test.util.ReflectionTestUtils;
import org.springframework.util.ReflectionUtils;
import org.springframework.web.client.RestTemplate;
import org.springframework.web.method.support.HandlerMethodArgumentResolver;
import org.springframework.web.method.support.HandlerMethodArgumentResolverComposite;
import org.springframework.web.servlet.mvc.annotation.AnnotationMethodHandlerAdapter;
import org.springframework.web.servlet.mvc.method.annotation.AbstractMessageConverterMethodArgumentResolver;
import org.springframework.web.servlet.mvc.method.annotation.RequestMappingHandlerAdapter;

import com.fasterxml.jackson.databind.ObjectMapper;

/**
 * Integration tests for {@link EnableHypermediaSupport}.
 * 
 * @author Oliver Gierke
 */
@SuppressWarnings("deprecation")
@RunWith(MockitoJUnitRunner.class)
public class EnableHypermediaSupportIntegrationTest {

	@Test
	public void bootstrapHalConfiguration() {
		assertHalSetupForConfigClass(HalConfig.class);
	}

	@Test
	public void registersLinkDiscoverers() {

		ApplicationContext context = new AnnotationConfigApplicationContext(HalConfig.class);
		LinkDiscoverers discoverers = context.getBean(LinkDiscoverers.class);

		assertThat(discoverers, is(notNullValue()));
		assertThat(discoverers.getLinkDiscovererFor(MediaTypes.HAL_JSON), is(instanceOf(HalLinkDiscoverer.class)));
		assertRelProvidersSetUp(context);
	}

	@Test
	public void bootstrapsHalConfigurationForSubclass() {
		assertHalSetupForConfigClass(ExtendedHalConfig.class);
	}

	/**
	 * @see #134, #219
	 */
	@Test
	@SuppressWarnings("unchecked")
	public void halSetupIsAppliedToAllTransitiveComponentsInRequestMappingHandlerAdapter() {

		AnnotationConfigApplicationContext context = new AnnotationConfigApplicationContext(HalConfig.class);

		Jackson2ModuleRegisteringBeanPostProcessor postProcessor = new HypermediaSupportBeanDefinitionRegistrar.Jackson2ModuleRegisteringBeanPostProcessor();
		postProcessor.setBeanFactory(context);

		RequestMappingHandlerAdapter adapter = context.getBean(RequestMappingHandlerAdapter.class);

		assertThat(adapter.getMessageConverters().get(0).getSupportedMediaTypes(), hasItem(MediaTypes.HAL_JSON));

		boolean found = false;

<<<<<<< HEAD
		for (HandlerMethodArgumentResolver resolver : adapter.getArgumentResolvers()) {
=======
		for (HandlerMethodArgumentResolver resolver : getResolvers(adapter)) {
>>>>>>> dc90d23d

			if (resolver instanceof AbstractMessageConverterMethodArgumentResolver) {

				found = true;

				AbstractMessageConverterMethodArgumentResolver processor = (AbstractMessageConverterMethodArgumentResolver) resolver;
				List<HttpMessageConverter<?>> converters = (List<HttpMessageConverter<?>>) ReflectionTestUtils.getField(
						processor, "messageConverters");

				assertThat(converters.get(0), is(instanceOf(TypeConstrainedMappingJackson2HttpMessageConverter.class)));
				assertThat(converters.get(0).getSupportedMediaTypes(), hasItem(MediaTypes.HAL_JSON));
			}
		}

		assertThat(found, is(true));
	}

	/**
	 * @see #293
	 */
	@Test
	public void registersHttpMessageConvertersForRestTemplate() {

		AnnotationConfigApplicationContext context = new AnnotationConfigApplicationContext(HalConfig.class);
		RestTemplate template = context.getBean(RestTemplate.class);

		assertThat(template.getMessageConverters().get(0).getSupportedMediaTypes(), hasItem(MediaTypes.HAL_JSON));
		context.close();
	}

	private static void assertEntityLinksSetUp(ApplicationContext context) {

		Map<String, EntityLinks> discoverers = context.getBeansOfType(EntityLinks.class);
		assertThat(discoverers.values(), Matchers.<EntityLinks> hasItem(instanceOf(DelegatingEntityLinks.class)));
	}

	private static void assertRelProvidersSetUp(ApplicationContext context) {

		Map<String, RelProvider> discoverers = context.getBeansOfType(RelProvider.class);
		assertThat(discoverers.values(), Matchers.<RelProvider> hasItem(instanceOf(DelegatingRelProvider.class)));
	}

	@SuppressWarnings({ "unchecked" })
	private static void assertHalSetupForConfigClass(Class<?> configClass) {

		ApplicationContext context = new AnnotationConfigApplicationContext(configClass);
		assertEntityLinksSetUp(context);
		assertThat(context.getBean(LinkDiscoverer.class), is(instanceOf(HalLinkDiscoverer.class)));
		assertThat(context.getBean(ObjectMapper.class), is(notNullValue()));

		RequestMappingHandlerAdapter rmha = context.getBean(RequestMappingHandlerAdapter.class);
		assertThat(rmha.getMessageConverters(),
				Matchers.<HttpMessageConverter<?>> hasItems(instanceOf(MappingJackson2HttpMessageConverter.class)));

		AnnotationMethodHandlerAdapter amha = context.getBean(AnnotationMethodHandlerAdapter.class);
		assertThat(Arrays.asList(amha.getMessageConverters()),
				Matchers.<HttpMessageConverter<?>> hasItems(instanceOf(MappingJackson2HttpMessageConverter.class)));
	}

	/**
	 * Method to mitigate API changes between Spring 3.2 and 4.0.
	 * 
	 * @param adapter
	 * @return
	 */
	@SuppressWarnings("unchecked")
	private static List<HandlerMethodArgumentResolver> getResolvers(RequestMappingHandlerAdapter adapter) {

		Method method = ReflectionUtils.findMethod(RequestMappingHandlerAdapter.class, "getArgumentResolvers");
		Object result = ReflectionUtils.invokeMethod(method, adapter);

		if (result instanceof List) {
			return (List<HandlerMethodArgumentResolver>) result;
		}

		if (result instanceof HandlerMethodArgumentResolverComposite) {
			return ((HandlerMethodArgumentResolverComposite) result).getResolvers();
		}

		throw new IllegalStateException("Unexpected result when looking up argument resolvers!");
	}

	@Configuration
	@Import(DelegateConfig.class)
	static class HalConfig {

		static int numberOfMessageConverters = 0;
		static int numberOfMessageConvertersLegacy = 0;

		@Bean
		public RequestMappingHandlerAdapter rmh() {
			RequestMappingHandlerAdapter adapter = new RequestMappingHandlerAdapter();
			numberOfMessageConverters = adapter.getMessageConverters().size();
			return adapter;
		}

		@Bean
		public AnnotationMethodHandlerAdapter amha() {
			AnnotationMethodHandlerAdapter adapter = new AnnotationMethodHandlerAdapter();
			numberOfMessageConvertersLegacy = adapter.getMessageConverters().length;
			return adapter;
		}

		@Bean
		public RestTemplate restTemplate() {
			return new RestTemplate();
		}
	}

	@Configuration
	static class ExtendedHalConfig extends HalConfig {

	}

	@Configuration
	@EnableHypermediaSupport(type = HypermediaType.HAL)
	static class DelegateConfig {

	}
}<|MERGE_RESOLUTION|>--- conflicted
+++ resolved
@@ -104,11 +104,7 @@
 
 		boolean found = false;
 
-<<<<<<< HEAD
-		for (HandlerMethodArgumentResolver resolver : adapter.getArgumentResolvers()) {
-=======
 		for (HandlerMethodArgumentResolver resolver : getResolvers(adapter)) {
->>>>>>> dc90d23d
 
 			if (resolver instanceof AbstractMessageConverterMethodArgumentResolver) {
 
