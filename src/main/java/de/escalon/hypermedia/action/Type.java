/*
 * Copyright (c) 2014. Escalon System-Entwicklung, Dietrich Schulten
 *
 * Licensed under the Apache License, Version 2.0 (the "License"); you may not use this file except in compliance with the License. You may obtain a copy of the License at
 *
 * http://www.apache.org/licenses/LICENSE-2.0
 *
 * Unless required by applicable law or agreed to in writing, software distributed under the License is distributed on an "AS IS" BASIS, WITHOUT WARRANTIES OR CONDITIONS OF ANY KIND, either express or implied. See the License for the specific language governing permissions and limitations under the License.
 */

package de.escalon.hypermedia.action;

/**
 * Allows to specify explicit HTML5 input types.
 *
 * @author Dietrich Schulten
 */
public enum Type {
<<<<<<< HEAD
    /**
     * Determine input type text or number automatically, depending on the annotated parameter
     */
    FROM_JAVA(null),
    /**
     * input type text
     */
    TEXT("text"),
    /**
     * input type hidden
     */
    HIDDEN("hidden"),
    /**
     * input type password
     */
    PASSWORD("password"),
    /**
     * Color chooser
     */
    COLOR("color"),
    /**
     * Should contain a date, client may use date picker
     */
    DATE("date"),
    /**
     * Datetime widget, with timezone.
     */
    DATETIME("datetime"),
    /**
     * Datetime widget, no timezone.
     */
    DATETIME_LOCAL("datetime-local"),
    /**
     * Email address, may validate and improve touch entry.
     */
    EMAIL("email"),
    /**
     * Month/year selector.
     */
    MONTH("month"),
    /**
     * Numeric value, normally determined automatically. You can set restrictions on the numbers with {@link Input#max}, {@link Input#min} and {@link Input#step}.
     */
    NUMBER("number"),
    /**
     * Allowed range of values, use with {@link Input#max} and {@link Input#min}. Client may use slider.
     */
    RANGE("range"),
    /**
     * Search field, may add search entry support, e.g. a delete term widget.
     */
    SEARCH("search"),
    /**
     * Phone number
     */
    TEL("tel"),
    /**
     * Select time, may use time picker.
     */
    TIME("time"),
    /**
     * Field is a URL
     */
    URL("url"),
    /**
     * Week/Year selector
     */
    WEEK("week"),
    /**
     * Input type checkbox
     */
    CHECKBOX("checkbox"),
    /**
     * Input type radio
     */
    RADIO("radio"),
    SUBMIT("submit");
=======
	/**
	 * Determine input type text or number automatically, depending on the annotated parameter
	 */
	FROM_JAVA(null),
	/**
	 * input type text
	 */
	TEXT("text"),

	/**
	 * input type hidden
	 */
	HIDDEN("hidden"),
	/**
	 * input type password
	 */
	PASSWORD("password"), COLOR("color"), DATE("date"), DATETIME("datetime"), DATETIME_LOCAL("datetime-local"), EMAIL(
			"email"), MONTH("month"), NUMBER("number"), RANGE("range"), SEARCH("search"), TEL("tel"), TIME("time"), URL("url"), WEEK(
			"week"), SUBMIT("submit"), RESET("reset");
>>>>>>> 8ab0d190

	private String value;

	Type(String value) {
		this.value = value;
	}

	/**
	 * Returns the correct html input type string value, or null if type should be determined from Java type.
	 */
	public String toString() {
		return value;
	}

    public static Type fromInputType(String inputType) {
        Type[] values = Type.values();
        Type ret = null;
        for (Type type : values) {
            if (inputType.equals(type.value)) {
                ret = type;
                break;
            }
        }
        return ret;
    }

}<|MERGE_RESOLUTION|>--- conflicted
+++ resolved
@@ -16,85 +16,6 @@
  * @author Dietrich Schulten
  */
 public enum Type {
-<<<<<<< HEAD
-    /**
-     * Determine input type text or number automatically, depending on the annotated parameter
-     */
-    FROM_JAVA(null),
-    /**
-     * input type text
-     */
-    TEXT("text"),
-    /**
-     * input type hidden
-     */
-    HIDDEN("hidden"),
-    /**
-     * input type password
-     */
-    PASSWORD("password"),
-    /**
-     * Color chooser
-     */
-    COLOR("color"),
-    /**
-     * Should contain a date, client may use date picker
-     */
-    DATE("date"),
-    /**
-     * Datetime widget, with timezone.
-     */
-    DATETIME("datetime"),
-    /**
-     * Datetime widget, no timezone.
-     */
-    DATETIME_LOCAL("datetime-local"),
-    /**
-     * Email address, may validate and improve touch entry.
-     */
-    EMAIL("email"),
-    /**
-     * Month/year selector.
-     */
-    MONTH("month"),
-    /**
-     * Numeric value, normally determined automatically. You can set restrictions on the numbers with {@link Input#max}, {@link Input#min} and {@link Input#step}.
-     */
-    NUMBER("number"),
-    /**
-     * Allowed range of values, use with {@link Input#max} and {@link Input#min}. Client may use slider.
-     */
-    RANGE("range"),
-    /**
-     * Search field, may add search entry support, e.g. a delete term widget.
-     */
-    SEARCH("search"),
-    /**
-     * Phone number
-     */
-    TEL("tel"),
-    /**
-     * Select time, may use time picker.
-     */
-    TIME("time"),
-    /**
-     * Field is a URL
-     */
-    URL("url"),
-    /**
-     * Week/Year selector
-     */
-    WEEK("week"),
-    /**
-     * Input type checkbox
-     */
-    CHECKBOX("checkbox"),
-    /**
-     * Input type radio
-     */
-    RADIO("radio"),
-    SUBMIT("submit");
-=======
 	/**
 	 * Determine input type text or number automatically, depending on the annotated parameter
 	 */
@@ -103,7 +24,6 @@
 	 * input type text
 	 */
 	TEXT("text"),
-
 	/**
 	 * input type hidden
 	 */
@@ -111,10 +31,68 @@
 	/**
 	 * input type password
 	 */
-	PASSWORD("password"), COLOR("color"), DATE("date"), DATETIME("datetime"), DATETIME_LOCAL("datetime-local"), EMAIL(
-			"email"), MONTH("month"), NUMBER("number"), RANGE("range"), SEARCH("search"), TEL("tel"), TIME("time"), URL("url"), WEEK(
-			"week"), SUBMIT("submit"), RESET("reset");
->>>>>>> 8ab0d190
+	PASSWORD("password"),
+	/**
+	 * Color chooser
+	 */
+	COLOR("color"),
+	/**
+	 * Should contain a date, client may use date picker
+	 */
+	DATE("date"),
+	/**
+	 * Datetime widget, with timezone.
+	 */
+	DATETIME("datetime"),
+	/**
+	 * Datetime widget, no timezone.
+	 */
+	DATETIME_LOCAL("datetime-local"),
+	/**
+	 * Email address, may validate and improve touch entry.
+	 */
+	EMAIL("email"),
+	/**
+	 * Month/year selector.
+	 */
+	MONTH("month"),
+	/**
+	 * Numeric value, normally determined automatically. You can set restrictions on the numbers with {@link Input#max}, {@link Input#min} and {@link Input#step}.
+	 */
+	NUMBER("number"),
+	/**
+	 * Allowed range of values, use with {@link Input#max} and {@link Input#min}. Client may use slider.
+	 */
+	RANGE("range"),
+	/**
+	 * Search field, may add search entry support, e.g. a delete term widget.
+	 */
+	SEARCH("search"),
+	/**
+	 * Phone number
+	 */
+	TEL("tel"),
+	/**
+	 * Select time, may use time picker.
+	 */
+	TIME("time"),
+	/**
+	 * Field is a URL
+	 */
+	URL("url"),
+	/**
+	 * Week/Year selector
+	 */
+	WEEK("week"),
+	/**
+	 * Input type checkbox
+	 */
+	CHECKBOX("checkbox"),
+	/**
+	 * Input type radio
+	 */
+	RADIO("radio"),
+	SUBMIT("submit");
 
 	private String value;
 
@@ -129,16 +107,16 @@
 		return value;
 	}
 
-    public static Type fromInputType(String inputType) {
-        Type[] values = Type.values();
-        Type ret = null;
-        for (Type type : values) {
-            if (inputType.equals(type.value)) {
-                ret = type;
-                break;
-            }
-        }
-        return ret;
-    }
+	public static Type fromInputType(String inputType) {
+		Type[] values = Type.values();
+		Type ret = null;
+		for (Type type : values) {
+			if (inputType.equals(type.value)) {
+				ret = type;
+				break;
+			}
+		}
+		return ret;
+	}
 
 }