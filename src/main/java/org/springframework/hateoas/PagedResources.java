<<<<<<< HEAD
/*
 * Copyright 2012 the original author or authors.
 *
 * Licensed under the Apache License, Version 2.0 (the "License");
 * you may not use this file except in compliance with the License.
 * You may obtain a copy of the License at
 *
 *      http://www.apache.org/licenses/LICENSE-2.0
 *
 * Unless required by applicable law or agreed to in writing, software
 * distributed under the License is distributed on an "AS IS" BASIS,
 * WITHOUT WARRANTIES OR CONDITIONS OF ANY KIND, either express or implied.
 * See the License for the specific language governing permissions and
 * limitations under the License.
 */
package org.springframework.hateoas;

import java.util.ArrayList;
import java.util.Arrays;
import java.util.Collection;

import javax.xml.bind.annotation.XmlAttribute;
import javax.xml.bind.annotation.XmlRootElement;

import org.springframework.util.Assert;

/**
 * DTO to implement binding response representations of pageable collections.
 * 
 * @author Oliver Gierke
 */
@XmlRootElement(name = "entities")
@org.codehaus.jackson.annotate.JsonAutoDetect(fieldVisibility = org.codehaus.jackson.annotate.JsonAutoDetect.Visibility.ANY)
@com.fasterxml.jackson.annotation.JsonAutoDetect(fieldVisibility = com.fasterxml.jackson.annotation.JsonAutoDetect.Visibility.ANY)
public class PagedResources<T> extends Resources<T> {

	@org.codehaus.jackson.annotate.JsonProperty("page")
	@com.fasterxml.jackson.annotation.JsonProperty("page")
	private PageMetadata metadata;

	/**
	 * Default constructor to allow instantiation by reflection.
	 */
	protected PagedResources() {
		this(new ArrayList<T>(), null);
	}

	/**
	 * Creates a new {@link PagedResources} from the given content, {@link PageMetadata} and {@link Link}s (optional).
	 * 
	 * @param content must not be {@literal null}.
	 * @param metadata
	 * @param links
	 */
	public PagedResources(Collection<T> content, PageMetadata metadata, Link... links) {
		this(content, metadata, Arrays.asList(links));
	}

	/**
	 * Creates a new {@link PagedResources} from the given content {@link PageMetadata} and {@link Link}s.
	 * 
	 * @param content must not be {@literal null}.
	 * @param metadata
	 * @param links
	 */
	public PagedResources(Collection<T> content, PageMetadata metadata, Iterable<Link> links) {
		super(content, links);
		this.metadata = metadata;
	}

	/**
	 * Returns the pagination metadata.
	 * 
	 * @return the metadata
	 */
	public PageMetadata getMetadata() {
		return metadata;
	}

	/**
	 * Factory method to easily create a {@link PagedResources} instance from a set of entities and pagination metadata.
	 * 
	 * @param content must not be {@literal null}.
	 * @param metadata
	 * @return
	 */
	@SuppressWarnings("unchecked")
	public static <T extends Resource<S>, S> PagedResources<T> wrap(Iterable<S> content, PageMetadata metadata) {

		Assert.notNull(content);
		ArrayList<T> resources = new ArrayList<T>();

		for (S element : content) {
			resources.add((T) new Resource<S>(element));
		}

		return new PagedResources<T>(resources, metadata);
	}

	/* 
	 * (non-Javadoc)
	 * @see org.springframework.hateoas.ResourceSupport#toString()
	 */
	@Override
	public String toString() {
		return String.format("PagedResource { content: %s, metadata: %s }", getContent(), metadata);
	}

	/* 
	 * (non-Javadoc)
	 * @see org.springframework.hateoas.Resources#equals(java.lang.Object)
	 */
	@Override
	public boolean equals(Object obj) {

		if (this == obj) {
			return true;
		}

		if (obj == null || !getClass().equals(obj.getClass())) {
			return false;
		}

		PagedResources<?> that = (PagedResources<?>) obj;
		boolean metadataEquals = this.metadata == null ? that.metadata == null : this.metadata.equals(that.metadata);

		return metadataEquals ? super.equals(obj) : false;
	}

	/* 
	 * (non-Javadoc)
	 * @see org.springframework.hateoas.Resources#hashCode()
	 */
	@Override
	public int hashCode() {

		int result = super.hashCode();
		result += this.metadata == null ? 0 : 31 * this.metadata.hashCode();
		return result;
	}

	/**
	 * Value object for pagination metadata.
	 * 
	 * @author Oliver Gierke
	 */
	@org.codehaus.jackson.annotate.JsonAutoDetect(fieldVisibility = org.codehaus.jackson.annotate.JsonAutoDetect.Visibility.ANY)
	@com.fasterxml.jackson.annotation.JsonAutoDetect(fieldVisibility = com.fasterxml.jackson.annotation.JsonAutoDetect.Visibility.ANY)
	public static class PageMetadata {

		@XmlAttribute
		@org.codehaus.jackson.annotate.JsonProperty
		@com.fasterxml.jackson.annotation.JsonProperty
		private long size;

		@XmlAttribute
		@org.codehaus.jackson.annotate.JsonProperty
		@com.fasterxml.jackson.annotation.JsonProperty
		private long totalElements;

		@XmlAttribute
		@org.codehaus.jackson.annotate.JsonProperty
		@com.fasterxml.jackson.annotation.JsonProperty
		private long totalPages;

		@XmlAttribute
		@org.codehaus.jackson.annotate.JsonProperty
		@com.fasterxml.jackson.annotation.JsonProperty
		private long number;

		protected PageMetadata() {

		}

		/**
		 * @param size
		 * @param number
		 * @param totalElements
		 * @param totalPages
		 */
		public PageMetadata(long size, long number, long totalElements, long totalPages) {

			this.size = size;
			this.number = number;
			this.totalElements = totalElements;
			this.totalPages = totalPages;
		}

		/**
		 * Returns the requested size of the page.
		 * 
		 * @return the size a positive long.
		 */
		public long getSize() {
			return size;
		}

		/**
		 * Returns the total number of elements available.
		 * 
		 * @return the totalElements a positive long.
		 */
		public long getTotalElements() {
			return totalElements;
		}

		/**
		 * Returns how many pages are available in total.
		 * 
		 * @return the totalPages a positive long.
		 */
		public long getTotalPages() {
			return totalPages;
		}

		/**
		 * Returns the number of the current page.
		 * 
		 * @return the number a positive long.
		 */
		public long getNumber() {
			return number;
		}

		/* 
		 * (non-Javadoc)
		 * @see java.lang.Object#toString()
		 */
		@Override
		public String toString() {
			return String.format("Metadata { number: %d, total pages: %d, total elements: %d, size: %d }", number,
					totalPages, totalElements, size);
		}

		/* 
		 * (non-Javadoc)
		 * @see java.lang.Object#equals(java.lang.Object)
		 */
		@Override
		public boolean equals(Object obj) {

			if (this == obj) {
				return true;
			}

			if (obj == null || !obj.getClass().equals(getClass())) {
				return false;
			}

			PageMetadata that = (PageMetadata) obj;

			return this.number == that.number && this.size == that.size && this.totalElements == that.totalElements
					&& this.totalPages == that.totalPages;
		}

		/* 
		 * (non-Javadoc)
		 * @see java.lang.Object#hashCode()
		 */
		@Override
		public int hashCode() {

			int result = 17;
			result += 31 * (int) (this.number ^ (this.number >>> 32));
			result += 31 * (int) (this.size ^ (this.size >>> 32));
			result += 31 * (int) (this.totalElements ^ (this.totalElements >>> 32));
			result += 31 * (int) (this.totalPages ^ (this.totalPages >>> 32));
			return result;
		}
	}
}
=======
/*
 * Copyright 2012 the original author or authors.
 *
 * Licensed under the Apache License, Version 2.0 (the "License");
 * you may not use this file except in compliance with the License.
 * You may obtain a copy of the License at
 *
 *      http://www.apache.org/licenses/LICENSE-2.0
 *
 * Unless required by applicable law or agreed to in writing, software
 * distributed under the License is distributed on an "AS IS" BASIS,
 * WITHOUT WARRANTIES OR CONDITIONS OF ANY KIND, either express or implied.
 * See the License for the specific language governing permissions and
 * limitations under the License.
 */
package org.springframework.hateoas;

import java.util.ArrayList;
import java.util.Arrays;
import java.util.Collection;

import javax.xml.bind.annotation.XmlAttribute;
import javax.xml.bind.annotation.XmlRootElement;

import org.springframework.util.Assert;

/**
 * DTO to implement binding response representations of pageable collections.
 * 
 * @author Oliver Gierke
 */
@XmlRootElement(name = "entities")
@org.codehaus.jackson.annotate.JsonAutoDetect(fieldVisibility = org.codehaus.jackson.annotate.JsonAutoDetect.Visibility.ANY)
@com.fasterxml.jackson.annotation.JsonAutoDetect(fieldVisibility = com.fasterxml.jackson.annotation.JsonAutoDetect.Visibility.ANY)
public class PagedResources<T> extends Resources<T> {

	@org.codehaus.jackson.annotate.JsonProperty("page")
	@com.fasterxml.jackson.annotation.JsonProperty("page")
	private PageMetadata metadata;

	/**
	 * Default constructor to allow instantiation by reflection.
	 */
	protected PagedResources() {
		this(new ArrayList<T>(), null);
	}

	/**
	 * Creates a new {@link PagedResources} from the given content, {@link PageMetadata} and {@link Link}s (optional).
	 * 
	 * @param content must not be {@literal null}.
	 * @param metadata
	 * @param links
	 */
	public PagedResources(Collection<T> content, PageMetadata metadata, Link... links) {
		this(content, metadata, Arrays.asList(links));
	}

	/**
	 * Creates a new {@link PagedResources} from the given content {@link PageMetadata} and {@link Link}s.
	 * 
	 * @param content must not be {@literal null}.
	 * @param metadata
	 * @param links
	 */
	public PagedResources(Collection<T> content, PageMetadata metadata, Iterable<Link> links) {
		super(content, links);
		this.metadata = metadata;
	}

	/**
	 * Returns the pagination metadata.
	 * 
	 * @return the metadata
	 */
	public PageMetadata getMetadata() {
		return metadata;
	}

	/**
	 * Factory method to easily create a {@link PagedResources} instance from a set of entities and pagination metadata.
	 * 
	 * @param content must not be {@literal null}.
	 * @param metadata
	 * @return
	 */
	@SuppressWarnings("unchecked")
	public static <T extends Resource<S>, S> PagedResources<T> wrap(Iterable<S> content, PageMetadata metadata) {

		Assert.notNull(content);
		ArrayList<T> resources = new ArrayList<T>();

		for (S element : content) {
			resources.add((T) new Resource<S>(element));
		}

		return new PagedResources<T>(resources, metadata);
	}

	/* 
	 * (non-Javadoc)
	 * @see org.springframework.hateoas.ResourceSupport#toString()
	 */
	@Override
	public String toString() {
		return String.format("PagedResource { content: %s, metadata: %s }", getContent(), metadata);
	}

	/* 
	 * (non-Javadoc)
	 * @see org.springframework.hateoas.Resources#equals(java.lang.Object)
	 */
	@Override
	public boolean equals(Object obj) {

		if (this == obj) {
			return true;
		}

		if (obj == null || !getClass().equals(obj.getClass())) {
			return false;
		}

		PagedResources<?> that = (PagedResources<?>) obj;
		boolean metadataEquals = this.metadata == null ? that.metadata == null : this.metadata.equals(that.metadata);

		return metadataEquals ? super.equals(obj) : false;
	}

	/* 
	 * (non-Javadoc)
	 * @see org.springframework.hateoas.Resources#hashCode()
	 */
	@Override
	public int hashCode() {

		int result = super.hashCode();
		result += this.metadata == null ? 0 : 31 * this.metadata.hashCode();
		return result;
	}

	/**
	 * Value object for pagination metadata.
	 * 
	 * @author Oliver Gierke
	 */
	@org.codehaus.jackson.annotate.JsonAutoDetect(fieldVisibility = org.codehaus.jackson.annotate.JsonAutoDetect.Visibility.ANY)
	@com.fasterxml.jackson.annotation.JsonAutoDetect(fieldVisibility = com.fasterxml.jackson.annotation.JsonAutoDetect.Visibility.ANY)
	public static class PageMetadata {

		@XmlAttribute
		@org.codehaus.jackson.annotate.JsonProperty
		@com.fasterxml.jackson.annotation.JsonProperty
		private long size;

		@XmlAttribute
		@org.codehaus.jackson.annotate.JsonProperty
		@com.fasterxml.jackson.annotation.JsonProperty
		private long totalElements;

		@XmlAttribute
		@org.codehaus.jackson.annotate.JsonProperty
		@com.fasterxml.jackson.annotation.JsonProperty
		private long totalPages;

		@XmlAttribute
		@org.codehaus.jackson.annotate.JsonProperty
		@com.fasterxml.jackson.annotation.JsonProperty
		private long number;

		protected PageMetadata() {

		}

		/**
		 * @param size
		 * @param number
		 * @param totalElements
		 * @param totalPages
		 */
		public PageMetadata(long size, long number, long totalElements, long totalPages) {

			this.size = size;
			this.number = number;
			this.totalElements = totalElements;
			this.totalPages = totalPages;
		}

		/**
		 * Returns the requested size of the page.
		 * 
		 * @return the size a positive long.
		 */
		public long getSize() {
			return size;
		}

		/**
		 * Returns the total number of elements available.
		 * 
		 * @return the totalElements a positive long.
		 */
		public long getTotalElements() {
			return totalElements;
		}

		/**
		 * Returns how many pages are available in total.
		 * 
		 * @return the totalPages a positive long.
		 */
		public long getTotalPages() {
			return totalPages;
		}

		/**
		 * Returns the number of the current page.
		 * 
		 * @return the number a positive long.
		 */
		public long getNumber() {
			return number;
		}

		/* 
		 * (non-Javadoc)
		 * @see java.lang.Object#toString()
		 */
		@Override
		public String toString() {
			return String.format("Metadata { number: %d, total pages: %d, total elements: %d, size: %d }", number,
					totalPages, totalElements, size);
		}

		/* 
		 * (non-Javadoc)
		 * @see java.lang.Object#equals(java.lang.Object)
		 */
		@Override
		public boolean equals(Object obj) {

			if (this == obj) {
				return true;
			}

			if (obj == null || !obj.getClass().equals(getClass())) {
				return false;
			}

			PageMetadata that = (PageMetadata) obj;

			return this.number == that.number && this.size == that.size && this.totalElements == that.totalElements
					&& this.totalPages == that.totalPages;
		}

		/* 
		 * (non-Javadoc)
		 * @see java.lang.Object#hashCode()
		 */
		@Override
		public int hashCode() {

			int result = 17;
			result += 31 * (int) (this.number ^ (this.number >>> 32));
			result += 31 * (int) (this.size ^ (this.size >>> 32));
			result += 31 * (int) (this.totalElements ^ (this.totalElements >>> 32));
			result += 31 * (int) (this.totalPages ^ (this.totalPages >>> 32));
			return result;
		}
	}
}
>>>>>>> 40b486cb
<|MERGE_RESOLUTION|>--- conflicted
+++ resolved
@@ -1,4 +1,3 @@
-<<<<<<< HEAD
 /*
  * Copyright 2012 the original author or authors.
  *
@@ -269,277 +268,4 @@
 			return result;
 		}
 	}
-}
-=======
-/*
- * Copyright 2012 the original author or authors.
- *
- * Licensed under the Apache License, Version 2.0 (the "License");
- * you may not use this file except in compliance with the License.
- * You may obtain a copy of the License at
- *
- *      http://www.apache.org/licenses/LICENSE-2.0
- *
- * Unless required by applicable law or agreed to in writing, software
- * distributed under the License is distributed on an "AS IS" BASIS,
- * WITHOUT WARRANTIES OR CONDITIONS OF ANY KIND, either express or implied.
- * See the License for the specific language governing permissions and
- * limitations under the License.
- */
-package org.springframework.hateoas;
-
-import java.util.ArrayList;
-import java.util.Arrays;
-import java.util.Collection;
-
-import javax.xml.bind.annotation.XmlAttribute;
-import javax.xml.bind.annotation.XmlRootElement;
-
-import org.springframework.util.Assert;
-
-/**
- * DTO to implement binding response representations of pageable collections.
- * 
- * @author Oliver Gierke
- */
-@XmlRootElement(name = "entities")
-@org.codehaus.jackson.annotate.JsonAutoDetect(fieldVisibility = org.codehaus.jackson.annotate.JsonAutoDetect.Visibility.ANY)
-@com.fasterxml.jackson.annotation.JsonAutoDetect(fieldVisibility = com.fasterxml.jackson.annotation.JsonAutoDetect.Visibility.ANY)
-public class PagedResources<T> extends Resources<T> {
-
-	@org.codehaus.jackson.annotate.JsonProperty("page")
-	@com.fasterxml.jackson.annotation.JsonProperty("page")
-	private PageMetadata metadata;
-
-	/**
-	 * Default constructor to allow instantiation by reflection.
-	 */
-	protected PagedResources() {
-		this(new ArrayList<T>(), null);
-	}
-
-	/**
-	 * Creates a new {@link PagedResources} from the given content, {@link PageMetadata} and {@link Link}s (optional).
-	 * 
-	 * @param content must not be {@literal null}.
-	 * @param metadata
-	 * @param links
-	 */
-	public PagedResources(Collection<T> content, PageMetadata metadata, Link... links) {
-		this(content, metadata, Arrays.asList(links));
-	}
-
-	/**
-	 * Creates a new {@link PagedResources} from the given content {@link PageMetadata} and {@link Link}s.
-	 * 
-	 * @param content must not be {@literal null}.
-	 * @param metadata
-	 * @param links
-	 */
-	public PagedResources(Collection<T> content, PageMetadata metadata, Iterable<Link> links) {
-		super(content, links);
-		this.metadata = metadata;
-	}
-
-	/**
-	 * Returns the pagination metadata.
-	 * 
-	 * @return the metadata
-	 */
-	public PageMetadata getMetadata() {
-		return metadata;
-	}
-
-	/**
-	 * Factory method to easily create a {@link PagedResources} instance from a set of entities and pagination metadata.
-	 * 
-	 * @param content must not be {@literal null}.
-	 * @param metadata
-	 * @return
-	 */
-	@SuppressWarnings("unchecked")
-	public static <T extends Resource<S>, S> PagedResources<T> wrap(Iterable<S> content, PageMetadata metadata) {
-
-		Assert.notNull(content);
-		ArrayList<T> resources = new ArrayList<T>();
-
-		for (S element : content) {
-			resources.add((T) new Resource<S>(element));
-		}
-
-		return new PagedResources<T>(resources, metadata);
-	}
-
-	/* 
-	 * (non-Javadoc)
-	 * @see org.springframework.hateoas.ResourceSupport#toString()
-	 */
-	@Override
-	public String toString() {
-		return String.format("PagedResource { content: %s, metadata: %s }", getContent(), metadata);
-	}
-
-	/* 
-	 * (non-Javadoc)
-	 * @see org.springframework.hateoas.Resources#equals(java.lang.Object)
-	 */
-	@Override
-	public boolean equals(Object obj) {
-
-		if (this == obj) {
-			return true;
-		}
-
-		if (obj == null || !getClass().equals(obj.getClass())) {
-			return false;
-		}
-
-		PagedResources<?> that = (PagedResources<?>) obj;
-		boolean metadataEquals = this.metadata == null ? that.metadata == null : this.metadata.equals(that.metadata);
-
-		return metadataEquals ? super.equals(obj) : false;
-	}
-
-	/* 
-	 * (non-Javadoc)
-	 * @see org.springframework.hateoas.Resources#hashCode()
-	 */
-	@Override
-	public int hashCode() {
-
-		int result = super.hashCode();
-		result += this.metadata == null ? 0 : 31 * this.metadata.hashCode();
-		return result;
-	}
-
-	/**
-	 * Value object for pagination metadata.
-	 * 
-	 * @author Oliver Gierke
-	 */
-	@org.codehaus.jackson.annotate.JsonAutoDetect(fieldVisibility = org.codehaus.jackson.annotate.JsonAutoDetect.Visibility.ANY)
-	@com.fasterxml.jackson.annotation.JsonAutoDetect(fieldVisibility = com.fasterxml.jackson.annotation.JsonAutoDetect.Visibility.ANY)
-	public static class PageMetadata {
-
-		@XmlAttribute
-		@org.codehaus.jackson.annotate.JsonProperty
-		@com.fasterxml.jackson.annotation.JsonProperty
-		private long size;
-
-		@XmlAttribute
-		@org.codehaus.jackson.annotate.JsonProperty
-		@com.fasterxml.jackson.annotation.JsonProperty
-		private long totalElements;
-
-		@XmlAttribute
-		@org.codehaus.jackson.annotate.JsonProperty
-		@com.fasterxml.jackson.annotation.JsonProperty
-		private long totalPages;
-
-		@XmlAttribute
-		@org.codehaus.jackson.annotate.JsonProperty
-		@com.fasterxml.jackson.annotation.JsonProperty
-		private long number;
-
-		protected PageMetadata() {
-
-		}
-
-		/**
-		 * @param size
-		 * @param number
-		 * @param totalElements
-		 * @param totalPages
-		 */
-		public PageMetadata(long size, long number, long totalElements, long totalPages) {
-
-			this.size = size;
-			this.number = number;
-			this.totalElements = totalElements;
-			this.totalPages = totalPages;
-		}
-
-		/**
-		 * Returns the requested size of the page.
-		 * 
-		 * @return the size a positive long.
-		 */
-		public long getSize() {
-			return size;
-		}
-
-		/**
-		 * Returns the total number of elements available.
-		 * 
-		 * @return the totalElements a positive long.
-		 */
-		public long getTotalElements() {
-			return totalElements;
-		}
-
-		/**
-		 * Returns how many pages are available in total.
-		 * 
-		 * @return the totalPages a positive long.
-		 */
-		public long getTotalPages() {
-			return totalPages;
-		}
-
-		/**
-		 * Returns the number of the current page.
-		 * 
-		 * @return the number a positive long.
-		 */
-		public long getNumber() {
-			return number;
-		}
-
-		/* 
-		 * (non-Javadoc)
-		 * @see java.lang.Object#toString()
-		 */
-		@Override
-		public String toString() {
-			return String.format("Metadata { number: %d, total pages: %d, total elements: %d, size: %d }", number,
-					totalPages, totalElements, size);
-		}
-
-		/* 
-		 * (non-Javadoc)
-		 * @see java.lang.Object#equals(java.lang.Object)
-		 */
-		@Override
-		public boolean equals(Object obj) {
-
-			if (this == obj) {
-				return true;
-			}
-
-			if (obj == null || !obj.getClass().equals(getClass())) {
-				return false;
-			}
-
-			PageMetadata that = (PageMetadata) obj;
-
-			return this.number == that.number && this.size == that.size && this.totalElements == that.totalElements
-					&& this.totalPages == that.totalPages;
-		}
-
-		/* 
-		 * (non-Javadoc)
-		 * @see java.lang.Object#hashCode()
-		 */
-		@Override
-		public int hashCode() {
-
-			int result = 17;
-			result += 31 * (int) (this.number ^ (this.number >>> 32));
-			result += 31 * (int) (this.size ^ (this.size >>> 32));
-			result += 31 * (int) (this.totalElements ^ (this.totalElements >>> 32));
-			result += 31 * (int) (this.totalPages ^ (this.totalPages >>> 32));
-			return result;
-		}
-	}
-}
->>>>>>> 40b486cb
+}