--- conflicted
+++ resolved
@@ -65,21 +65,6 @@
 			return;
 		}
 
-<<<<<<< HEAD
-		String multiRel = getDefaultedRelFor(type, true);
-		List<Object> currentValue = embeddeds.get(multiRel);
-
-		if (currentValue == null) {
-			String singleRel = getDefaultedRelFor(type, false);
-			
-			if(embeddeds.containsKey(singleRel)) {
-				currentValue = embeddeds.remove(singleRel);
-				embeddeds.put(multiRel, currentValue);
-			} else {
-				currentValue = new ArrayList<Object>();
-				embeddeds.put(singleRel, currentValue);
-			}
-=======
 		String rel = getDefaultedRelFor(unwrapped, true);
 
 		if (!embeddeds.containsKey(rel)) {
@@ -98,10 +83,7 @@
 			embeddeds.put(getDefaultedRelFor(unwrapped, true), currentValue);
 		} else {
 			currentValue.add(value);
->>>>>>> 03de68b3
 		}
-		
-		currentValue.add(value);
 	}
 
 	private String getDefaultedRelFor(Object value, boolean forCollection) {
