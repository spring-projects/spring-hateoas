--- conflicted
+++ resolved
@@ -278,11 +278,7 @@
 					property) : new OptionalListJackson2Serializer(property);
 
 			MapSerializer serializer = MapSerializer.construct(new String[] {}, mapType, true, null,
-<<<<<<< HEAD
-					provider.findKeySerializer(keyType, null), new OptionalListJackson2Serializer(property), null);
-=======
 					provider.findKeySerializer(keyType, null), valueSerializer, null);
->>>>>>> 03de68b3
 
 			serializer.serialize(builder.asMap(), jgen, provider);
 		}
@@ -330,13 +326,8 @@
 			ContextualSerializer {
 
 		private final BeanProperty property;
-<<<<<<< HEAD
-		private Map<Class<?>, JsonSerializer<Object>> serializerMap = new HashMap<Class<?>, JsonSerializer<Object>>();
-		
-=======
 		private final Map<Class<?>, JsonSerializer<Object>> serializers;
 
->>>>>>> 03de68b3
 		public OptionalListJackson2Serializer() {
 			this(null);
 		}
@@ -394,21 +385,6 @@
 				if (elem == null) {
 					provider.defaultSerializeNull(jgen);
 				} else {
-<<<<<<< HEAD
-					findSerializer(provider, elem.getClass()).serialize(elem, jgen, provider);
-				}
-			}
-		}
-
-		private JsonSerializer<Object> findSerializer(SerializerProvider provider, Class<? extends Object> elemType) 
-				throws JsonMappingException {
-			
-			if(!this.serializerMap.containsKey(elemType)) {
-				JsonSerializer<Object> serializer = provider.findValueSerializer(elemType, property);
-				this.serializerMap.put(elemType, serializer);
-			}
-			return this.serializerMap.get(elemType);
-=======
 					getOrLookupSerializerFor(elem.getClass(), provider).serialize(elem, jgen, provider);
 				}
 			}
@@ -425,7 +401,6 @@
 			}
 
 			return serializer;
->>>>>>> 03de68b3
 		}
 
 		/*
@@ -434,12 +409,7 @@
 		 */
 		@Override
 		public JsonSerializer<?> getContentSerializer() {
-<<<<<<< HEAD
-			Iterator<JsonSerializer<Object>> it = this.serializerMap.values().iterator();
-			return it.hasNext() ? it.next() : null;
-=======
-			return null;
->>>>>>> 03de68b3
+			return null;
 		}
 
 		/*
