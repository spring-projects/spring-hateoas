<<<<<<< HEAD
/*
 * Copyright 2012 the original author or authors.
 *
 * Licensed under the Apache License, Version 2.0 (the "License");
 * you may not use this file except in compliance with the License.
 * You may obtain a copy of the License at
 *
 *      http://www.apache.org/licenses/LICENSE-2.0
 *
 * Unless required by applicable law or agreed to in writing, software
 * distributed under the License is distributed on an "AS IS" BASIS,
 * WITHOUT WARRANTIES OR CONDITIONS OF ANY KIND, either express or implied.
 * See the License for the specific language governing permissions and
 * limitations under the License.
 */
package org.springframework.hateoas;

import java.util.ArrayList;
import java.util.Arrays;
import java.util.Collection;
import java.util.Collections;
import java.util.Iterator;

import javax.xml.bind.annotation.XmlAnyElement;
import javax.xml.bind.annotation.XmlElementWrapper;
import javax.xml.bind.annotation.XmlRootElement;

import org.springframework.util.Assert;

/**
 * General helper to easily create a wrapper for a collection of entities.
 * 
 * @author Oliver Gierke
 */
@XmlRootElement(name = "entities")
public class Resources<T> extends ResourceSupport implements Iterable<T> {

	@XmlAnyElement
	@XmlElementWrapper
	@org.codehaus.jackson.annotate.JsonProperty("content")
	@com.fasterxml.jackson.annotation.JsonProperty("content")
	private final Collection<T> content;

	/**
	 * Creates an empty {@link Resources} instance.
	 */
	protected Resources() {
		this(new ArrayList<T>());
	}

	/**
	 * Creates a {@link Resources} instance with the given content and {@link Link}s (optional).
	 * 
	 * @param content must not be {@literal null}.
	 * @param links the links to be added to the {@link Resources}.
	 */
	public Resources(Iterable<T> content, Link... links) {
		this(content, Arrays.asList(links));
	}

	/**
	 * Creates a {@link Resources} instance with the given content and {@link Link}s.
	 * 
	 * @param content must not be {@literal null}.
	 * @param links the links to be added to the {@link Resources}.
	 */
	public Resources(Iterable<T> content, Iterable<Link> links) {

		Assert.notNull(content);

		this.content = new ArrayList<T>();

		for (T element : content) {
			this.content.add(element);
		}
		this.add(links);
	}

	/**
	 * Creates a new {@link Resources} instance by wrapping the given domain class instances into a {@link Resource}.
	 * 
	 * @param content must not be {@literal null}.
	 * @return
	 */
	@SuppressWarnings("unchecked")
	public static <T extends Resource<S>, S> Resources<T> wrap(Iterable<S> content) {

		Assert.notNull(content);
		ArrayList<T> resources = new ArrayList<T>();

		for (S element : content) {
			resources.add((T) new Resource<S>(element));
		}

		return new Resources<T>(resources);
	}

	/**
	 * Returns the underlying elements.
	 * 
	 * @return the content will never be {@literal null}.
	 */
	public Collection<T> getContent() {
		return Collections.unmodifiableCollection(content);
	}

	/* 
	 * (non-Javadoc)
	 * @see java.lang.Iterable#iterator()
	 */
	@Override
	public Iterator<T> iterator() {
		return content.iterator();
	}

	/*
	 * (non-Javadoc)
	 * @see org.springframework.hateoas.ResourceSupport#toString()
	 */
	@Override
	public String toString() {
		return String.format("Resources { content: %s, %s }", getContent(), super.toString());
	}

	/* 
	 * (non-Javadoc)
	 * @see org.springframework.hateoas.ResourceSupport#equals(java.lang.Object)
	 */
	@Override
	public boolean equals(Object obj) {

		if (obj == this) {
			return true;
		}

		if (obj == null || !obj.getClass().equals(getClass())) {
			return false;
		}

		Resources<?> that = (Resources<?>) obj;

		boolean contentEqual = this.content == null ? that.content == null : this.content.equals(that.content);
		return contentEqual ? super.equals(obj) : false;
	}

	/* 
	 * (non-Javadoc)
	 * @see org.springframework.hateoas.ResourceSupport#hashCode()
	 */
	@Override
	public int hashCode() {

		int result = super.hashCode();
		result += content == null ? 0 : 17 * content.hashCode();

		return result;
	}
}
=======
/*
 * Copyright 2012 the original author or authors.
 *
 * Licensed under the Apache License, Version 2.0 (the "License");
 * you may not use this file except in compliance with the License.
 * You may obtain a copy of the License at
 *
 *      http://www.apache.org/licenses/LICENSE-2.0
 *
 * Unless required by applicable law or agreed to in writing, software
 * distributed under the License is distributed on an "AS IS" BASIS,
 * WITHOUT WARRANTIES OR CONDITIONS OF ANY KIND, either express or implied.
 * See the License for the specific language governing permissions and
 * limitations under the License.
 */
package org.springframework.hateoas;

import java.util.ArrayList;
import java.util.Arrays;
import java.util.Collection;
import java.util.Collections;
import java.util.Iterator;

import javax.xml.bind.annotation.XmlAnyElement;
import javax.xml.bind.annotation.XmlElementWrapper;
import javax.xml.bind.annotation.XmlRootElement;

import org.springframework.util.Assert;

/**
 * General helper to easily create a wrapper for a collection of entities.
 * 
 * @author Oliver Gierke
 */
@XmlRootElement(name = "entities")
public class Resources<T> extends ResourceSupport implements Iterable<T> {

	@XmlAnyElement
	@XmlElementWrapper
	@org.codehaus.jackson.annotate.JsonProperty("content")
	@com.fasterxml.jackson.annotation.JsonProperty("content")
	private final Collection<T> content;

	/**
	 * Creates an empty {@link Resources} instance.
	 */
	protected Resources() {
		this(new ArrayList<T>());
	}

	/**
	 * Creates a {@link Resources} instance with the given content and {@link Link}s (optional).
	 * 
	 * @param content must not be {@literal null}.
	 * @param links the links to be added to the {@link Resources}.
	 */
	public Resources(Iterable<T> content, Link... links) {
		this(content, Arrays.asList(links));
	}

	/**
	 * Creates a {@link Resources} instance with the given content and {@link Link}s.
	 * 
	 * @param content must not be {@literal null}.
	 * @param links the links to be added to the {@link Resources}.
	 */
	public Resources(Iterable<T> content, Iterable<Link> links) {

		Assert.notNull(content);

		this.content = new ArrayList<T>();

		for (T element : content) {
			this.content.add(element);
		}
		this.add(links);
	}

	/**
	 * Creates a new {@link Resources} instance by wrapping the given domain class instances into a {@link Resource}.
	 * 
	 * @param content must not be {@literal null}.
	 * @return
	 */
	@SuppressWarnings("unchecked")
	public static <T extends Resource<S>, S> Resources<T> wrap(Iterable<S> content) {

		Assert.notNull(content);
		ArrayList<T> resources = new ArrayList<T>();

		for (S element : content) {
			resources.add((T) new Resource<S>(element));
		}

		return new Resources<T>(resources);
	}

	/**
	 * Returns the underlying elements.
	 * 
	 * @return the content will never be {@literal null}.
	 */
	public Collection<T> getContent() {
		return Collections.unmodifiableCollection(content);
	}

	/* 
	 * (non-Javadoc)
	 * @see java.lang.Iterable#iterator()
	 */
	@Override
	public Iterator<T> iterator() {
		return content.iterator();
	}

	/*
	 * (non-Javadoc)
	 * @see org.springframework.hateoas.ResourceSupport#toString()
	 */
	@Override
	public String toString() {
		return String.format("Resources { content: %s, %s }", getContent(), super.toString());
	}

	/* 
	 * (non-Javadoc)
	 * @see org.springframework.hateoas.ResourceSupport#equals(java.lang.Object)
	 */
	@Override
	public boolean equals(Object obj) {

		if (obj == this) {
			return true;
		}

		if (obj == null || !obj.getClass().equals(getClass())) {
			return false;
		}

		Resources<?> that = (Resources<?>) obj;

		boolean contentEqual = this.content == null ? that.content == null : this.content.equals(that.content);
		return contentEqual ? super.equals(obj) : false;
	}

	/* 
	 * (non-Javadoc)
	 * @see org.springframework.hateoas.ResourceSupport#hashCode()
	 */
	@Override
	public int hashCode() {

		int result = super.hashCode();
		result += content == null ? 0 : 17 * content.hashCode();

		return result;
	}
}
>>>>>>> 40b486cb
<|MERGE_RESOLUTION|>--- conflicted
+++ resolved
@@ -1,4 +1,3 @@
-<<<<<<< HEAD
 /*
  * Copyright 2012 the original author or authors.
  *
@@ -156,164 +155,4 @@
 
 		return result;
 	}
-}
-=======
-/*
- * Copyright 2012 the original author or authors.
- *
- * Licensed under the Apache License, Version 2.0 (the "License");
- * you may not use this file except in compliance with the License.
- * You may obtain a copy of the License at
- *
- *      http://www.apache.org/licenses/LICENSE-2.0
- *
- * Unless required by applicable law or agreed to in writing, software
- * distributed under the License is distributed on an "AS IS" BASIS,
- * WITHOUT WARRANTIES OR CONDITIONS OF ANY KIND, either express or implied.
- * See the License for the specific language governing permissions and
- * limitations under the License.
- */
-package org.springframework.hateoas;
-
-import java.util.ArrayList;
-import java.util.Arrays;
-import java.util.Collection;
-import java.util.Collections;
-import java.util.Iterator;
-
-import javax.xml.bind.annotation.XmlAnyElement;
-import javax.xml.bind.annotation.XmlElementWrapper;
-import javax.xml.bind.annotation.XmlRootElement;
-
-import org.springframework.util.Assert;
-
-/**
- * General helper to easily create a wrapper for a collection of entities.
- * 
- * @author Oliver Gierke
- */
-@XmlRootElement(name = "entities")
-public class Resources<T> extends ResourceSupport implements Iterable<T> {
-
-	@XmlAnyElement
-	@XmlElementWrapper
-	@org.codehaus.jackson.annotate.JsonProperty("content")
-	@com.fasterxml.jackson.annotation.JsonProperty("content")
-	private final Collection<T> content;
-
-	/**
-	 * Creates an empty {@link Resources} instance.
-	 */
-	protected Resources() {
-		this(new ArrayList<T>());
-	}
-
-	/**
-	 * Creates a {@link Resources} instance with the given content and {@link Link}s (optional).
-	 * 
-	 * @param content must not be {@literal null}.
-	 * @param links the links to be added to the {@link Resources}.
-	 */
-	public Resources(Iterable<T> content, Link... links) {
-		this(content, Arrays.asList(links));
-	}
-
-	/**
-	 * Creates a {@link Resources} instance with the given content and {@link Link}s.
-	 * 
-	 * @param content must not be {@literal null}.
-	 * @param links the links to be added to the {@link Resources}.
-	 */
-	public Resources(Iterable<T> content, Iterable<Link> links) {
-
-		Assert.notNull(content);
-
-		this.content = new ArrayList<T>();
-
-		for (T element : content) {
-			this.content.add(element);
-		}
-		this.add(links);
-	}
-
-	/**
-	 * Creates a new {@link Resources} instance by wrapping the given domain class instances into a {@link Resource}.
-	 * 
-	 * @param content must not be {@literal null}.
-	 * @return
-	 */
-	@SuppressWarnings("unchecked")
-	public static <T extends Resource<S>, S> Resources<T> wrap(Iterable<S> content) {
-
-		Assert.notNull(content);
-		ArrayList<T> resources = new ArrayList<T>();
-
-		for (S element : content) {
-			resources.add((T) new Resource<S>(element));
-		}
-
-		return new Resources<T>(resources);
-	}
-
-	/**
-	 * Returns the underlying elements.
-	 * 
-	 * @return the content will never be {@literal null}.
-	 */
-	public Collection<T> getContent() {
-		return Collections.unmodifiableCollection(content);
-	}
-
-	/* 
-	 * (non-Javadoc)
-	 * @see java.lang.Iterable#iterator()
-	 */
-	@Override
-	public Iterator<T> iterator() {
-		return content.iterator();
-	}
-
-	/*
-	 * (non-Javadoc)
-	 * @see org.springframework.hateoas.ResourceSupport#toString()
-	 */
-	@Override
-	public String toString() {
-		return String.format("Resources { content: %s, %s }", getContent(), super.toString());
-	}
-
-	/* 
-	 * (non-Javadoc)
-	 * @see org.springframework.hateoas.ResourceSupport#equals(java.lang.Object)
-	 */
-	@Override
-	public boolean equals(Object obj) {
-
-		if (obj == this) {
-			return true;
-		}
-
-		if (obj == null || !obj.getClass().equals(getClass())) {
-			return false;
-		}
-
-		Resources<?> that = (Resources<?>) obj;
-
-		boolean contentEqual = this.content == null ? that.content == null : this.content.equals(that.content);
-		return contentEqual ? super.equals(obj) : false;
-	}
-
-	/* 
-	 * (non-Javadoc)
-	 * @see org.springframework.hateoas.ResourceSupport#hashCode()
-	 */
-	@Override
-	public int hashCode() {
-
-		int result = super.hashCode();
-		result += content == null ? 0 : 17 * content.hashCode();
-
-		return result;
-	}
-}
->>>>>>> 40b486cb
+}