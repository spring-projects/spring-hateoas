--- conflicted
+++ resolved
@@ -1,4 +1,3 @@
-<<<<<<< HEAD
 /*
  * Copyright 2012 the original author or authors.
  *
@@ -114,122 +113,4 @@
 		result += content == null ? 0 : 17 * content.hashCode();
 		return result;
 	}
-}
-=======
-/*
- * Copyright 2012 the original author or authors.
- *
- * Licensed under the Apache License, Version 2.0 (the "License");
- * you may not use this file except in compliance with the License.
- * You may obtain a copy of the License at
- *
- *      http://www.apache.org/licenses/LICENSE-2.0
- *
- * Unless required by applicable law or agreed to in writing, software
- * distributed under the License is distributed on an "AS IS" BASIS,
- * WITHOUT WARRANTIES OR CONDITIONS OF ANY KIND, either express or implied.
- * See the License for the specific language governing permissions and
- * limitations under the License.
- */
-package org.springframework.hateoas;
-
-import java.util.Arrays;
-
-import javax.xml.bind.annotation.XmlRootElement;
-
-import org.springframework.util.Assert;
-
-/**
- * A simple {@link Resource} wrapping a domain object and adding links to it.
- * 
- * @author Oliver Gierke
- */
-@XmlRootElement
-public class Resource<T> extends ResourceSupport {
-
-	@org.codehaus.jackson.annotate.JsonUnwrapped
-	@com.fasterxml.jackson.annotation.JsonUnwrapped
-	private final T content;
-
-	/**
-	 * Creates an empty {@link Resource}.
-	 */
-	protected Resource() {
-		this.content = null;
-	}
-
-	/**
-	 * Creates a new {@link Resource} with the given content and {@link Link}s (optional).
-	 * 
-	 * @param content must not be {@literal null}.
-	 * @param links the links to add to the {@link Resource}.
-	 */
-	public Resource(T content, Link... links) {
-		this(content, Arrays.asList(links));
-	}
-
-	/**
-	 * Creates a new {@link Resource} with the given content and {@link Link}s.
-	 * 
-	 * @param content must not be {@literal null}.
-	 * @param links the links to add to the {@link Resource}.
-	 */
-	public Resource(T content, Iterable<Link> links) {
-
-		Assert.notNull(content, "Content must not be null!");
-		this.content = content;
-		this.add(links);
-	}
-
-	/**
-	 * Returns the underlying entity.
-	 * 
-	 * @return the content
-	 */
-	public T getContent() {
-		return content;
-	}
-
-	/* 
-	 * (non-Javadoc)
-	 * @see org.springframework.hateoas.ResourceSupport#toString()
-	 */
-	@Override
-	public String toString() {
-		return String.format("Resource { content: %s, %s }", getContent(), super.toString());
-	}
-
-	/* 
-	 * (non-Javadoc)
-	 * @see org.springframework.hateoas.ResourceSupport#equals(java.lang.Object)
-	 */
-	@Override
-	public boolean equals(Object obj) {
-
-		if (this == obj) {
-			return true;
-		}
-
-		if (obj == null || !obj.getClass().equals(getClass())) {
-			return false;
-		}
-
-		Resource<?> that = (Resource<?>) obj;
-
-		boolean contentEqual = this.content == null ? that.content == null : this.content.equals(that.content);
-		return contentEqual ? super.equals(obj) : false;
-	}
-
-	/* 
-	 * (non-Javadoc)
-	 * @see org.springframework.hateoas.ResourceSupport#hashCode()
-	 */
-	@Override
-	public int hashCode() {
-
-		int result = super.hashCode();
-		result += content == null ? 0 : 17 * content.hashCode();
-		return result;
-	}
-}
->>>>>>> 40b486cb
+}