/*
 * Copyright 2012-2014 the original author or authors.
 *
 * Licensed under the Apache License, Version 2.0 (the "License");
 * you may not use this file except in compliance with the License.
 * You may obtain a copy of the License at
 *
 *      http://www.apache.org/licenses/LICENSE-2.0
 *
 * Unless required by applicable law or agreed to in writing, software
 * distributed under the License is distributed on an "AS IS" BASIS,
 * WITHOUT WARRANTIES OR CONDITIONS OF ANY KIND, either express or implied.
 * See the License for the specific language governing permissions and
 * limitations under the License.
 */
package org.springframework.hateoas.mvc;

import static org.springframework.util.StringUtils.*;

import java.lang.reflect.Method;
import java.net.URI;

import javax.servlet.http.HttpServletRequest;

import org.springframework.hateoas.Link;
import org.springframework.hateoas.core.AnnotationMappingDiscoverer;
import org.springframework.hateoas.core.DummyInvocationUtils;
import org.springframework.hateoas.core.LinkBuilderSupport;
import org.springframework.hateoas.core.MappingDiscoverer;
import org.springframework.util.Assert;
import org.springframework.web.bind.annotation.RequestMapping;
import org.springframework.web.context.request.RequestAttributes;
import org.springframework.web.context.request.RequestContextHolder;
import org.springframework.web.context.request.ServletRequestAttributes;
import org.springframework.web.servlet.support.ServletUriComponentsBuilder;
import org.springframework.web.util.UriComponents;
import org.springframework.web.util.UriComponentsBuilder;
import org.springframework.web.util.UriTemplate;

import static org.springframework.util.StringUtils.commaDelimitedListToStringArray;
import static org.springframework.util.StringUtils.hasText;
import static org.springframework.util.StringUtils.split;

/**
 * Builder to ease building {@link Link} instances pointing to Spring MVC controllers.
 * 
 * @author Oliver Gierke
 * @author Kamill Sokol
 */
public class ControllerLinkBuilder extends LinkBuilderSupport<ControllerLinkBuilder> {

<<<<<<< HEAD
    private static final MappingDiscoverer DISCOVERER = new AnnotationMappingDiscoverer(RequestMapping.class);
    private static final ControllerLinkBuilderFactory FACTORY = new ControllerLinkBuilderFactory();

    /**
     * Creates a new {@link ControllerLinkBuilder} using the given {@link UriComponentsBuilder}.
     * 
     * @param builder
     *            must not be {@literal null}.
     */
    ControllerLinkBuilder(UriComponentsBuilder builder) {
        super(builder);
    }

    /**
     * Creates a new {@link ControllerLinkBuilder} with a base of the mapping annotated to the given controller class.
     * 
     * @param controller
     *            the class to discover the annotation on, must not be {@literal null}.
     * @return
     */
    public static ControllerLinkBuilder linkTo(Class<?> controller) {
        return linkTo(controller, new Object[0]);
    }

    /**
     * Creates a new {@link ControllerLinkBuilder} with a base of the mapping annotated to the given controller class.
     * The additional parameters are used to fill up potentially available path variables in the class scop request
     * mapping.
     * 
     * @param controller
     *            the class to discover the annotation on, must not be {@literal null}.
     * @param parameters
     *            additional parameters to bind to the URI template declared in the annotation, must not be
     *            {@literal null}.
     * @return
     */
    public static ControllerLinkBuilder linkTo(Class<?> controller, Object... parameters) {

        Assert.notNull(controller);

        ControllerLinkBuilder builder = new ControllerLinkBuilder(getBuilder());
        String mapping = DISCOVERER.getMapping(controller);

        UriComponents uriComponents = UriComponentsBuilder.fromUriString(mapping == null ? "/" : mapping).build();
        UriComponents expandedComponents = uriComponents.expand(parameters);

        return builder.slash(expandedComponents);
    }

    /*
     * @see org.springframework.hateoas.MethodLinkBuilderFactory#linkTo(Method, Object...)
     */
    public static ControllerLinkBuilder linkTo(Method method, Object... parameters) {
        return linkTo(method.getDeclaringClass(), method);
    }

    /*
     * @see org.springframework.hateoas.MethodLinkBuilderFactory#linkTo(Class<?>, Method, Object...)
     */
    public static ControllerLinkBuilder linkTo(Class<?> controller, Method method, Object... parameters) {

        Assert.notNull(controller, "Controller type must not be null!");
        Assert.notNull(method, "Method must not be null!");

        UriTemplate template = new UriTemplate(DISCOVERER.getMapping(controller, method));
        URI uri = template.expand(parameters);

        return new ControllerLinkBuilder(getBuilder()).slash(uri);
    }

    /**
     * Creates a {@link ControllerLinkBuilder} pointing to a controller method. Hand in a dummy method invocation result
     * you can create via {@link #methodOn(Class, Object...)} or {@link DummyInvocationUtils#methodOn(Class, Object...)}
     * .
     * 
     * <pre>
     * @RequestMapping("/customers")
     * class CustomerController {
     * 
     *   @RequestMapping("/{id}/addresses")
     *   HttpEntity&lt;Addresses&gt; showAddresses(@PathVariable Long id) { … } 
     * }
     * 
     * Link link = linkTo(methodOn(CustomerController.class).showAddresses(2L)).withRel("addresses");
     * </pre>
     * 
     * The resulting {@link Link} instance will point to {@code /customers/2/addresses} and have a rel of
     * {@code addresses}. For more details on the method invocation constraints, see
     * {@link DummyInvocationUtils#methodOn(Class, Object...)}.
     * 
     * @param invocationValue
     * @return
     */
    public static ControllerLinkBuilder linkTo(Object invocationValue) {
        return FACTORY.linkTo(invocationValue);
    }

    /**
     * Wrapper for {@link DummyInvocationUtils#methodOn(Class, Object...)} to be available in case you work with static
     * imports of {@link ControllerLinkBuilder}.
     * 
     * @param controller
     *            must not be {@literal null}.
     * @param parameters
     *            parameters to extend template variables in the type level mapping.
     * @return
     */
    public static <T> T methodOn(Class<T> controller, Object... parameters) {
        return DummyInvocationUtils.methodOn(controller, parameters);
    }

    /*
     * (non-Javadoc)
     * 
     * @see org.springframework.hateoas.UriComponentsLinkBuilder#getThis()
     */
    @Override
    protected ControllerLinkBuilder getThis() {
        return this;
    }

    /*
     * (non-Javadoc)
     * 
     * @see org.springframework.hateoas.UriComponentsLinkBuilder#createNewInstance(org.springframework.web.util.
     * UriComponentsBuilder)
     */
    @Override
    protected ControllerLinkBuilder createNewInstance(UriComponentsBuilder builder) {
        return new ControllerLinkBuilder(builder);
    }

    /**
     * Returns a {@link UriComponentsBuilder} to continue to build the already built URI in a more fine grained way.
     * 
     * @return
     */
    public UriComponentsBuilder toUriComponentsBuilder() {
        return UriComponentsBuilder.fromUri(toUri());
    }

    /**
     * Returns a {@link UriComponentsBuilder} obtained from the current servlet mapping with the host tweaked in case
     * the request contains an {@code X-Forwarded-Host} header and the scheme tweaked in case the request contains an
     * {@code X-Forwarded-Ssl} header
     * 
     * @return
     */
    static UriComponentsBuilder getBuilder() {

        HttpServletRequest request = getCurrentRequest();
        ServletUriComponentsBuilder builder = ServletUriComponentsBuilder.fromServletMapping(request);

        ForwardedHeader forwarded = ForwardedHeader.of(request.getHeader(ForwardedHeader.NAME));
        String proto = hasText(forwarded.getProto()) ? forwarded.getProto() : request.getHeader("X-Forwarded-Proto");
        String forwardedSsl = request.getHeader("X-Forwarded-Ssl");

        if (hasText(proto)) {
            builder.scheme(proto);
        } else if (hasText(forwardedSsl) && forwardedSsl.equalsIgnoreCase("on")) {
            builder.scheme("https");
        }

        String host = forwarded.getHost();
        host = hasText(host) ? host : request.getHeader("X-Forwarded-Host");

        if (!hasText(host)) {
            return builder;
        }

        String[] hosts = commaDelimitedListToStringArray(host);
        String hostToUse = hosts[0];

        if (hostToUse.contains(":")) {

            String[] hostAndPort = split(hostToUse, ":");

            builder.host(hostAndPort[0]);
            builder.port(Integer.parseInt(hostAndPort[1]));

        } else {
            builder.host(hostToUse);
            builder.port(-1); // reset port if it was forwarded from default port
        }

        String port = request.getHeader("X-Forwarded-Port");

        if (hasText(port)) {
            builder.port(Integer.parseInt(port));
        }

        return builder;
    }

    /**
     * Copy of {@link ServletUriComponentsBuilder#getCurrentRequest()} until SPR-10110 gets fixed.
     * 
     * @return
     */
    @SuppressWarnings("null")
    private static HttpServletRequest getCurrentRequest() {

        RequestAttributes requestAttributes = RequestContextHolder.getRequestAttributes();
        Assert.state(requestAttributes != null, "Could not find current request via RequestContextHolder");
        Assert.isInstanceOf(ServletRequestAttributes.class, requestAttributes);
        HttpServletRequest servletRequest = ((ServletRequestAttributes) requestAttributes).getRequest();
        Assert.state(servletRequest != null, "Could not find current HttpServletRequest");
        return servletRequest;
    }
=======
	private static final MappingDiscoverer DISCOVERER = new AnnotationMappingDiscoverer(RequestMapping.class);
	private static final ControllerLinkBuilderFactory FACTORY = new ControllerLinkBuilderFactory();

	/**
	 * Creates a new {@link ControllerLinkBuilder} using the given {@link UriComponentsBuilder}.
	 * 
	 * @param builder must not be {@literal null}.
	 */
	ControllerLinkBuilder(UriComponentsBuilder builder) {
		super(builder);
	}

	/**
	 * Creates a new {@link ControllerLinkBuilder} with a base of the mapping annotated to the given controller class.
	 * 
	 * @param controller the class to discover the annotation on, must not be {@literal null}.
	 * @return
	 */
	public static ControllerLinkBuilder linkTo(Class<?> controller) {
		return linkTo(controller, new Object[0]);
	}

	/**
	 * Creates a new {@link ControllerLinkBuilder} with a base of the mapping annotated to the given controller class. The
	 * additional parameters are used to fill up potentially available path variables in the class scop request mapping.
	 * 
	 * @param controller the class to discover the annotation on, must not be {@literal null}.
	 * @param parameters additional parameters to bind to the URI template declared in the annotation, must not be
	 *          {@literal null}.
	 * @return
	 */
	public static ControllerLinkBuilder linkTo(Class<?> controller, Object... parameters) {

		Assert.notNull(controller);

		ControllerLinkBuilder builder = new ControllerLinkBuilder(getBuilder());
		String mapping = DISCOVERER.getMapping(controller);

		UriComponents uriComponents = UriComponentsBuilder.fromUriString(mapping == null ? "/" : mapping).build();
		UriComponents expandedComponents = uriComponents.expand(parameters);

		return builder.slash(expandedComponents);
	}

	/*
	 * @see org.springframework.hateoas.MethodLinkBuilderFactory#linkTo(Method, Object...)
	 */
	public static ControllerLinkBuilder linkTo(Method method, Object... parameters) {
		return linkTo(method.getDeclaringClass(), method, parameters);
	}

	/*
	 * @see org.springframework.hateoas.MethodLinkBuilderFactory#linkTo(Class<?>, Method, Object...)
	 */
	public static ControllerLinkBuilder linkTo(Class<?> controller, Method method, Object... parameters) {

		Assert.notNull(controller, "Controller type must not be null!");
		Assert.notNull(method, "Method must not be null!");

		UriTemplate template = new UriTemplate(DISCOVERER.getMapping(controller, method));
		URI uri = template.expand(parameters);

		return new ControllerLinkBuilder(getBuilder()).slash(uri);
	}

	/**
	 * Creates a {@link ControllerLinkBuilder} pointing to a controller method. Hand in a dummy method invocation result
	 * you can create via {@link #methodOn(Class, Object...)} or {@link DummyInvocationUtils#methodOn(Class, Object...)}.
	 * 
	 * <pre>
	 * @RequestMapping("/customers")
	 * class CustomerController {
	 * 
	 *   @RequestMapping("/{id}/addresses")
	 *   HttpEntity&lt;Addresses&gt; showAddresses(@PathVariable Long id) { … } 
	 * }
	 * 
	 * Link link = linkTo(methodOn(CustomerController.class).showAddresses(2L)).withRel("addresses");
	 * </pre>
	 * 
	 * The resulting {@link Link} instance will point to {@code /customers/2/addresses} and have a rel of
	 * {@code addresses}. For more details on the method invocation constraints, see
	 * {@link DummyInvocationUtils#methodOn(Class, Object...)}.
	 * 
	 * @param invocationValue
	 * @return
	 */
	public static ControllerLinkBuilder linkTo(Object invocationValue) {
		return FACTORY.linkTo(invocationValue);
	}

	/**
	 * Wrapper for {@link DummyInvocationUtils#methodOn(Class, Object...)} to be available in case you work with static
	 * imports of {@link ControllerLinkBuilder}.
	 * 
	 * @param controller must not be {@literal null}.
	 * @param parameters parameters to extend template variables in the type level mapping.
	 * @return
	 */
	public static <T> T methodOn(Class<T> controller, Object... parameters) {
		return DummyInvocationUtils.methodOn(controller, parameters);
	}

	/* 
	 * (non-Javadoc)
	 * @see org.springframework.hateoas.UriComponentsLinkBuilder#getThis()
	 */
	@Override
	protected ControllerLinkBuilder getThis() {
		return this;
	}

	/* 
	 * (non-Javadoc)
	 * @see org.springframework.hateoas.UriComponentsLinkBuilder#createNewInstance(org.springframework.web.util.UriComponentsBuilder)
	 */
	@Override
	protected ControllerLinkBuilder createNewInstance(UriComponentsBuilder builder) {
		return new ControllerLinkBuilder(builder);
	}

	/**
	 * Returns a {@link UriComponentsBuilder} to continue to build the already built URI in a more fine grained way.
	 * 
	 * @return
	 */
	public UriComponentsBuilder toUriComponentsBuilder() {
		return UriComponentsBuilder.fromUri(toUri());
	}

	/**
	 * Returns a {@link UriComponentsBuilder} obtained from the current servlet mapping with the host tweaked in case the
	 * request contains an {@code X-Forwarded-Host} header and the scheme tweaked in case the request contains an
	 * {@code X-Forwarded-Ssl} header
	 * 
	 * @return
	 */
	static UriComponentsBuilder getBuilder() {

		HttpServletRequest request = getCurrentRequest();
		ServletUriComponentsBuilder builder = ServletUriComponentsBuilder.fromServletMapping(request);

		ForwardedHeader forwarded = ForwardedHeader.of(request.getHeader(ForwardedHeader.NAME));
		String proto = hasText(forwarded.getProto()) ? forwarded.getProto() : request.getHeader("X-Forwarded-Proto");
		String forwardedSsl = request.getHeader("X-Forwarded-Ssl");

		if (hasText(proto)) {
			builder.scheme(proto);
		} else if (hasText(forwardedSsl) && forwardedSsl.equalsIgnoreCase("on")) {
			builder.scheme("https");
		}

		String host = forwarded.getHost();
		host = hasText(host) ? host : request.getHeader("X-Forwarded-Host");

		if (!hasText(host)) {
			return builder;
		}

		String[] hosts = commaDelimitedListToStringArray(host);
		String hostToUse = hosts[0];

		if (hostToUse.contains(":")) {

			String[] hostAndPort = split(hostToUse, ":");

			builder.host(hostAndPort[0]);
			builder.port(Integer.parseInt(hostAndPort[1]));

		} else {
			builder.host(hostToUse);
			builder.port(-1); // reset port if it was forwarded from default port
		}

		String port = request.getHeader("X-Forwarded-Port");

		if (hasText(port)) {
			builder.port(Integer.parseInt(port));
		}

		return builder;
	}

	/**
	 * Copy of {@link ServletUriComponentsBuilder#getCurrentRequest()} until SPR-10110 gets fixed.
	 * 
	 * @return
	 */
	@SuppressWarnings("null")
	private static HttpServletRequest getCurrentRequest() {

		RequestAttributes requestAttributes = RequestContextHolder.getRequestAttributes();
		Assert.state(requestAttributes != null, "Could not find current request via RequestContextHolder");
		Assert.isInstanceOf(ServletRequestAttributes.class, requestAttributes);
		HttpServletRequest servletRequest = ((ServletRequestAttributes) requestAttributes).getRequest();
		Assert.state(servletRequest != null, "Could not find current HttpServletRequest");
		return servletRequest;
	}
>>>>>>> dc90d23d
}
<|MERGE_RESOLUTION|>--- conflicted
+++ resolved
@@ -1,462 +1,250 @@
-/*
- * Copyright 2012-2014 the original author or authors.
- *
- * Licensed under the Apache License, Version 2.0 (the "License");
- * you may not use this file except in compliance with the License.
- * You may obtain a copy of the License at
- *
- *      http://www.apache.org/licenses/LICENSE-2.0
- *
- * Unless required by applicable law or agreed to in writing, software
- * distributed under the License is distributed on an "AS IS" BASIS,
- * WITHOUT WARRANTIES OR CONDITIONS OF ANY KIND, either express or implied.
- * See the License for the specific language governing permissions and
- * limitations under the License.
- */
-package org.springframework.hateoas.mvc;
-
-import static org.springframework.util.StringUtils.*;
-
-import java.lang.reflect.Method;
-import java.net.URI;
-
-import javax.servlet.http.HttpServletRequest;
-
-import org.springframework.hateoas.Link;
-import org.springframework.hateoas.core.AnnotationMappingDiscoverer;
-import org.springframework.hateoas.core.DummyInvocationUtils;
-import org.springframework.hateoas.core.LinkBuilderSupport;
-import org.springframework.hateoas.core.MappingDiscoverer;
-import org.springframework.util.Assert;
-import org.springframework.web.bind.annotation.RequestMapping;
-import org.springframework.web.context.request.RequestAttributes;
-import org.springframework.web.context.request.RequestContextHolder;
-import org.springframework.web.context.request.ServletRequestAttributes;
-import org.springframework.web.servlet.support.ServletUriComponentsBuilder;
-import org.springframework.web.util.UriComponents;
-import org.springframework.web.util.UriComponentsBuilder;
-import org.springframework.web.util.UriTemplate;
-
-import static org.springframework.util.StringUtils.commaDelimitedListToStringArray;
-import static org.springframework.util.StringUtils.hasText;
-import static org.springframework.util.StringUtils.split;
-
-/**
- * Builder to ease building {@link Link} instances pointing to Spring MVC controllers.
- * 
- * @author Oliver Gierke
- * @author Kamill Sokol
- */
-public class ControllerLinkBuilder extends LinkBuilderSupport<ControllerLinkBuilder> {
-
-<<<<<<< HEAD
-    private static final MappingDiscoverer DISCOVERER = new AnnotationMappingDiscoverer(RequestMapping.class);
-    private static final ControllerLinkBuilderFactory FACTORY = new ControllerLinkBuilderFactory();
-
-    /**
-     * Creates a new {@link ControllerLinkBuilder} using the given {@link UriComponentsBuilder}.
-     * 
-     * @param builder
-     *            must not be {@literal null}.
-     */
-    ControllerLinkBuilder(UriComponentsBuilder builder) {
-        super(builder);
-    }
-
-    /**
-     * Creates a new {@link ControllerLinkBuilder} with a base of the mapping annotated to the given controller class.
-     * 
-     * @param controller
-     *            the class to discover the annotation on, must not be {@literal null}.
-     * @return
-     */
-    public static ControllerLinkBuilder linkTo(Class<?> controller) {
-        return linkTo(controller, new Object[0]);
-    }
-
-    /**
-     * Creates a new {@link ControllerLinkBuilder} with a base of the mapping annotated to the given controller class.
-     * The additional parameters are used to fill up potentially available path variables in the class scop request
-     * mapping.
-     * 
-     * @param controller
-     *            the class to discover the annotation on, must not be {@literal null}.
-     * @param parameters
-     *            additional parameters to bind to the URI template declared in the annotation, must not be
-     *            {@literal null}.
-     * @return
-     */
-    public static ControllerLinkBuilder linkTo(Class<?> controller, Object... parameters) {
-
-        Assert.notNull(controller);
-
-        ControllerLinkBuilder builder = new ControllerLinkBuilder(getBuilder());
-        String mapping = DISCOVERER.getMapping(controller);
-
-        UriComponents uriComponents = UriComponentsBuilder.fromUriString(mapping == null ? "/" : mapping).build();
-        UriComponents expandedComponents = uriComponents.expand(parameters);
-
-        return builder.slash(expandedComponents);
-    }
-
-    /*
-     * @see org.springframework.hateoas.MethodLinkBuilderFactory#linkTo(Method, Object...)
-     */
-    public static ControllerLinkBuilder linkTo(Method method, Object... parameters) {
-        return linkTo(method.getDeclaringClass(), method);
-    }
-
-    /*
-     * @see org.springframework.hateoas.MethodLinkBuilderFactory#linkTo(Class<?>, Method, Object...)
-     */
-    public static ControllerLinkBuilder linkTo(Class<?> controller, Method method, Object... parameters) {
-
-        Assert.notNull(controller, "Controller type must not be null!");
-        Assert.notNull(method, "Method must not be null!");
-
-        UriTemplate template = new UriTemplate(DISCOVERER.getMapping(controller, method));
-        URI uri = template.expand(parameters);
-
-        return new ControllerLinkBuilder(getBuilder()).slash(uri);
-    }
-
-    /**
-     * Creates a {@link ControllerLinkBuilder} pointing to a controller method. Hand in a dummy method invocation result
-     * you can create via {@link #methodOn(Class, Object...)} or {@link DummyInvocationUtils#methodOn(Class, Object...)}
-     * .
-     * 
-     * <pre>
-     * @RequestMapping("/customers")
-     * class CustomerController {
-     * 
-     *   @RequestMapping("/{id}/addresses")
-     *   HttpEntity&lt;Addresses&gt; showAddresses(@PathVariable Long id) { … } 
-     * }
-     * 
-     * Link link = linkTo(methodOn(CustomerController.class).showAddresses(2L)).withRel("addresses");
-     * </pre>
-     * 
-     * The resulting {@link Link} instance will point to {@code /customers/2/addresses} and have a rel of
-     * {@code addresses}. For more details on the method invocation constraints, see
-     * {@link DummyInvocationUtils#methodOn(Class, Object...)}.
-     * 
-     * @param invocationValue
-     * @return
-     */
-    public static ControllerLinkBuilder linkTo(Object invocationValue) {
-        return FACTORY.linkTo(invocationValue);
-    }
-
-    /**
-     * Wrapper for {@link DummyInvocationUtils#methodOn(Class, Object...)} to be available in case you work with static
-     * imports of {@link ControllerLinkBuilder}.
-     * 
-     * @param controller
-     *            must not be {@literal null}.
-     * @param parameters
-     *            parameters to extend template variables in the type level mapping.
-     * @return
-     */
-    public static <T> T methodOn(Class<T> controller, Object... parameters) {
-        return DummyInvocationUtils.methodOn(controller, parameters);
-    }
-
-    /*
-     * (non-Javadoc)
-     * 
-     * @see org.springframework.hateoas.UriComponentsLinkBuilder#getThis()
-     */
-    @Override
-    protected ControllerLinkBuilder getThis() {
-        return this;
-    }
-
-    /*
-     * (non-Javadoc)
-     * 
-     * @see org.springframework.hateoas.UriComponentsLinkBuilder#createNewInstance(org.springframework.web.util.
-     * UriComponentsBuilder)
-     */
-    @Override
-    protected ControllerLinkBuilder createNewInstance(UriComponentsBuilder builder) {
-        return new ControllerLinkBuilder(builder);
-    }
-
-    /**
-     * Returns a {@link UriComponentsBuilder} to continue to build the already built URI in a more fine grained way.
-     * 
-     * @return
-     */
-    public UriComponentsBuilder toUriComponentsBuilder() {
-        return UriComponentsBuilder.fromUri(toUri());
-    }
-
-    /**
-     * Returns a {@link UriComponentsBuilder} obtained from the current servlet mapping with the host tweaked in case
-     * the request contains an {@code X-Forwarded-Host} header and the scheme tweaked in case the request contains an
-     * {@code X-Forwarded-Ssl} header
-     * 
-     * @return
-     */
-    static UriComponentsBuilder getBuilder() {
-
-        HttpServletRequest request = getCurrentRequest();
-        ServletUriComponentsBuilder builder = ServletUriComponentsBuilder.fromServletMapping(request);
-
-        ForwardedHeader forwarded = ForwardedHeader.of(request.getHeader(ForwardedHeader.NAME));
-        String proto = hasText(forwarded.getProto()) ? forwarded.getProto() : request.getHeader("X-Forwarded-Proto");
-        String forwardedSsl = request.getHeader("X-Forwarded-Ssl");
-
-        if (hasText(proto)) {
-            builder.scheme(proto);
-        } else if (hasText(forwardedSsl) && forwardedSsl.equalsIgnoreCase("on")) {
-            builder.scheme("https");
-        }
-
-        String host = forwarded.getHost();
-        host = hasText(host) ? host : request.getHeader("X-Forwarded-Host");
-
-        if (!hasText(host)) {
-            return builder;
-        }
-
-        String[] hosts = commaDelimitedListToStringArray(host);
-        String hostToUse = hosts[0];
-
-        if (hostToUse.contains(":")) {
-
-            String[] hostAndPort = split(hostToUse, ":");
-
-            builder.host(hostAndPort[0]);
-            builder.port(Integer.parseInt(hostAndPort[1]));
-
-        } else {
-            builder.host(hostToUse);
-            builder.port(-1); // reset port if it was forwarded from default port
-        }
-
-        String port = request.getHeader("X-Forwarded-Port");
-
-        if (hasText(port)) {
-            builder.port(Integer.parseInt(port));
-        }
-
-        return builder;
-    }
-
-    /**
-     * Copy of {@link ServletUriComponentsBuilder#getCurrentRequest()} until SPR-10110 gets fixed.
-     * 
-     * @return
-     */
-    @SuppressWarnings("null")
-    private static HttpServletRequest getCurrentRequest() {
-
-        RequestAttributes requestAttributes = RequestContextHolder.getRequestAttributes();
-        Assert.state(requestAttributes != null, "Could not find current request via RequestContextHolder");
-        Assert.isInstanceOf(ServletRequestAttributes.class, requestAttributes);
-        HttpServletRequest servletRequest = ((ServletRequestAttributes) requestAttributes).getRequest();
-        Assert.state(servletRequest != null, "Could not find current HttpServletRequest");
-        return servletRequest;
-    }
-=======
-	private static final MappingDiscoverer DISCOVERER = new AnnotationMappingDiscoverer(RequestMapping.class);
-	private static final ControllerLinkBuilderFactory FACTORY = new ControllerLinkBuilderFactory();
-
-	/**
-	 * Creates a new {@link ControllerLinkBuilder} using the given {@link UriComponentsBuilder}.
-	 * 
-	 * @param builder must not be {@literal null}.
-	 */
-	ControllerLinkBuilder(UriComponentsBuilder builder) {
-		super(builder);
-	}
-
-	/**
-	 * Creates a new {@link ControllerLinkBuilder} with a base of the mapping annotated to the given controller class.
-	 * 
-	 * @param controller the class to discover the annotation on, must not be {@literal null}.
-	 * @return
-	 */
-	public static ControllerLinkBuilder linkTo(Class<?> controller) {
-		return linkTo(controller, new Object[0]);
-	}
-
-	/**
-	 * Creates a new {@link ControllerLinkBuilder} with a base of the mapping annotated to the given controller class. The
-	 * additional parameters are used to fill up potentially available path variables in the class scop request mapping.
-	 * 
-	 * @param controller the class to discover the annotation on, must not be {@literal null}.
-	 * @param parameters additional parameters to bind to the URI template declared in the annotation, must not be
-	 *          {@literal null}.
-	 * @return
-	 */
-	public static ControllerLinkBuilder linkTo(Class<?> controller, Object... parameters) {
-
-		Assert.notNull(controller);
-
-		ControllerLinkBuilder builder = new ControllerLinkBuilder(getBuilder());
-		String mapping = DISCOVERER.getMapping(controller);
-
-		UriComponents uriComponents = UriComponentsBuilder.fromUriString(mapping == null ? "/" : mapping).build();
-		UriComponents expandedComponents = uriComponents.expand(parameters);
-
-		return builder.slash(expandedComponents);
-	}
-
-	/*
-	 * @see org.springframework.hateoas.MethodLinkBuilderFactory#linkTo(Method, Object...)
-	 */
-	public static ControllerLinkBuilder linkTo(Method method, Object... parameters) {
-		return linkTo(method.getDeclaringClass(), method, parameters);
-	}
-
-	/*
-	 * @see org.springframework.hateoas.MethodLinkBuilderFactory#linkTo(Class<?>, Method, Object...)
-	 */
-	public static ControllerLinkBuilder linkTo(Class<?> controller, Method method, Object... parameters) {
-
-		Assert.notNull(controller, "Controller type must not be null!");
-		Assert.notNull(method, "Method must not be null!");
-
-		UriTemplate template = new UriTemplate(DISCOVERER.getMapping(controller, method));
-		URI uri = template.expand(parameters);
-
-		return new ControllerLinkBuilder(getBuilder()).slash(uri);
-	}
-
-	/**
-	 * Creates a {@link ControllerLinkBuilder} pointing to a controller method. Hand in a dummy method invocation result
-	 * you can create via {@link #methodOn(Class, Object...)} or {@link DummyInvocationUtils#methodOn(Class, Object...)}.
-	 * 
-	 * <pre>
-	 * @RequestMapping("/customers")
-	 * class CustomerController {
-	 * 
-	 *   @RequestMapping("/{id}/addresses")
-	 *   HttpEntity&lt;Addresses&gt; showAddresses(@PathVariable Long id) { … } 
-	 * }
-	 * 
-	 * Link link = linkTo(methodOn(CustomerController.class).showAddresses(2L)).withRel("addresses");
-	 * </pre>
-	 * 
-	 * The resulting {@link Link} instance will point to {@code /customers/2/addresses} and have a rel of
-	 * {@code addresses}. For more details on the method invocation constraints, see
-	 * {@link DummyInvocationUtils#methodOn(Class, Object...)}.
-	 * 
-	 * @param invocationValue
-	 * @return
-	 */
-	public static ControllerLinkBuilder linkTo(Object invocationValue) {
-		return FACTORY.linkTo(invocationValue);
-	}
-
-	/**
-	 * Wrapper for {@link DummyInvocationUtils#methodOn(Class, Object...)} to be available in case you work with static
-	 * imports of {@link ControllerLinkBuilder}.
-	 * 
-	 * @param controller must not be {@literal null}.
-	 * @param parameters parameters to extend template variables in the type level mapping.
-	 * @return
-	 */
-	public static <T> T methodOn(Class<T> controller, Object... parameters) {
-		return DummyInvocationUtils.methodOn(controller, parameters);
-	}
-
-	/* 
-	 * (non-Javadoc)
-	 * @see org.springframework.hateoas.UriComponentsLinkBuilder#getThis()
-	 */
-	@Override
-	protected ControllerLinkBuilder getThis() {
-		return this;
-	}
-
-	/* 
-	 * (non-Javadoc)
-	 * @see org.springframework.hateoas.UriComponentsLinkBuilder#createNewInstance(org.springframework.web.util.UriComponentsBuilder)
-	 */
-	@Override
-	protected ControllerLinkBuilder createNewInstance(UriComponentsBuilder builder) {
-		return new ControllerLinkBuilder(builder);
-	}
-
-	/**
-	 * Returns a {@link UriComponentsBuilder} to continue to build the already built URI in a more fine grained way.
-	 * 
-	 * @return
-	 */
-	public UriComponentsBuilder toUriComponentsBuilder() {
-		return UriComponentsBuilder.fromUri(toUri());
-	}
-
-	/**
-	 * Returns a {@link UriComponentsBuilder} obtained from the current servlet mapping with the host tweaked in case the
-	 * request contains an {@code X-Forwarded-Host} header and the scheme tweaked in case the request contains an
-	 * {@code X-Forwarded-Ssl} header
-	 * 
-	 * @return
-	 */
-	static UriComponentsBuilder getBuilder() {
-
-		HttpServletRequest request = getCurrentRequest();
-		ServletUriComponentsBuilder builder = ServletUriComponentsBuilder.fromServletMapping(request);
-
-		ForwardedHeader forwarded = ForwardedHeader.of(request.getHeader(ForwardedHeader.NAME));
-		String proto = hasText(forwarded.getProto()) ? forwarded.getProto() : request.getHeader("X-Forwarded-Proto");
-		String forwardedSsl = request.getHeader("X-Forwarded-Ssl");
-
-		if (hasText(proto)) {
-			builder.scheme(proto);
-		} else if (hasText(forwardedSsl) && forwardedSsl.equalsIgnoreCase("on")) {
-			builder.scheme("https");
-		}
-
-		String host = forwarded.getHost();
-		host = hasText(host) ? host : request.getHeader("X-Forwarded-Host");
-
-		if (!hasText(host)) {
-			return builder;
-		}
-
-		String[] hosts = commaDelimitedListToStringArray(host);
-		String hostToUse = hosts[0];
-
-		if (hostToUse.contains(":")) {
-
-			String[] hostAndPort = split(hostToUse, ":");
-
-			builder.host(hostAndPort[0]);
-			builder.port(Integer.parseInt(hostAndPort[1]));
-
-		} else {
-			builder.host(hostToUse);
-			builder.port(-1); // reset port if it was forwarded from default port
-		}
-
-		String port = request.getHeader("X-Forwarded-Port");
-
-		if (hasText(port)) {
-			builder.port(Integer.parseInt(port));
-		}
-
-		return builder;
-	}
-
-	/**
-	 * Copy of {@link ServletUriComponentsBuilder#getCurrentRequest()} until SPR-10110 gets fixed.
-	 * 
-	 * @return
-	 */
-	@SuppressWarnings("null")
-	private static HttpServletRequest getCurrentRequest() {
-
-		RequestAttributes requestAttributes = RequestContextHolder.getRequestAttributes();
-		Assert.state(requestAttributes != null, "Could not find current request via RequestContextHolder");
-		Assert.isInstanceOf(ServletRequestAttributes.class, requestAttributes);
-		HttpServletRequest servletRequest = ((ServletRequestAttributes) requestAttributes).getRequest();
-		Assert.state(servletRequest != null, "Could not find current HttpServletRequest");
-		return servletRequest;
-	}
->>>>>>> dc90d23d
-}
+/*
+ * Copyright 2012-2014 the original author or authors.
+ *
+ * Licensed under the Apache License, Version 2.0 (the "License");
+ * you may not use this file except in compliance with the License.
+ * You may obtain a copy of the License at
+ *
+ *      http://www.apache.org/licenses/LICENSE-2.0
+ *
+ * Unless required by applicable law or agreed to in writing, software
+ * distributed under the License is distributed on an "AS IS" BASIS,
+ * WITHOUT WARRANTIES OR CONDITIONS OF ANY KIND, either express or implied.
+ * See the License for the specific language governing permissions and
+ * limitations under the License.
+ */
+package org.springframework.hateoas.mvc;
+
+import static org.springframework.util.StringUtils.*;
+
+import java.lang.reflect.Method;
+import java.net.URI;
+
+import javax.servlet.http.HttpServletRequest;
+
+import org.springframework.hateoas.Link;
+import org.springframework.hateoas.core.AnnotationMappingDiscoverer;
+import org.springframework.hateoas.core.DummyInvocationUtils;
+import org.springframework.hateoas.core.LinkBuilderSupport;
+import org.springframework.hateoas.core.MappingDiscoverer;
+import org.springframework.util.Assert;
+import org.springframework.web.bind.annotation.RequestMapping;
+import org.springframework.web.context.request.RequestAttributes;
+import org.springframework.web.context.request.RequestContextHolder;
+import org.springframework.web.context.request.ServletRequestAttributes;
+import org.springframework.web.servlet.support.ServletUriComponentsBuilder;
+import org.springframework.web.util.UriComponents;
+import org.springframework.web.util.UriComponentsBuilder;
+import org.springframework.web.util.UriTemplate;
+
+import static org.springframework.util.StringUtils.commaDelimitedListToStringArray;
+import static org.springframework.util.StringUtils.hasText;
+import static org.springframework.util.StringUtils.split;
+
+/**
+ * Builder to ease building {@link Link} instances pointing to Spring MVC controllers.
+ * 
+ * @author Oliver Gierke
+ * @author Kamill Sokol
+ */
+public class ControllerLinkBuilder extends LinkBuilderSupport<ControllerLinkBuilder> {
+
+	private static final MappingDiscoverer DISCOVERER = new AnnotationMappingDiscoverer(RequestMapping.class);
+	private static final ControllerLinkBuilderFactory FACTORY = new ControllerLinkBuilderFactory();
+
+	/**
+	 * Creates a new {@link ControllerLinkBuilder} using the given {@link UriComponentsBuilder}.
+	 * 
+	 * @param builder must not be {@literal null}.
+	 */
+	ControllerLinkBuilder(UriComponentsBuilder builder) {
+		super(builder);
+	}
+
+	/**
+	 * Creates a new {@link ControllerLinkBuilder} with a base of the mapping annotated to the given controller class.
+	 * 
+	 * @param controller the class to discover the annotation on, must not be {@literal null}.
+	 * @return
+	 */
+	public static ControllerLinkBuilder linkTo(Class<?> controller) {
+		return linkTo(controller, new Object[0]);
+	}
+
+	/**
+	 * Creates a new {@link ControllerLinkBuilder} with a base of the mapping annotated to the given controller class. The
+	 * additional parameters are used to fill up potentially available path variables in the class scop request mapping.
+	 * 
+	 * @param controller the class to discover the annotation on, must not be {@literal null}.
+	 * @param parameters additional parameters to bind to the URI template declared in the annotation, must not be
+	 *          {@literal null}.
+	 * @return
+	 */
+	public static ControllerLinkBuilder linkTo(Class<?> controller, Object... parameters) {
+
+		Assert.notNull(controller);
+
+		ControllerLinkBuilder builder = new ControllerLinkBuilder(getBuilder());
+		String mapping = DISCOVERER.getMapping(controller);
+
+		UriComponents uriComponents = UriComponentsBuilder.fromUriString(mapping == null ? "/" : mapping).build();
+		UriComponents expandedComponents = uriComponents.expand(parameters);
+
+		return builder.slash(expandedComponents);
+	}
+
+	/*
+	 * @see org.springframework.hateoas.MethodLinkBuilderFactory#linkTo(Method, Object...)
+	 */
+	public static ControllerLinkBuilder linkTo(Method method, Object... parameters) {
+		return linkTo(method.getDeclaringClass(), method, parameters);
+	}
+
+	/*
+	 * @see org.springframework.hateoas.MethodLinkBuilderFactory#linkTo(Class<?>, Method, Object...)
+	 */
+	public static ControllerLinkBuilder linkTo(Class<?> controller, Method method, Object... parameters) {
+
+		Assert.notNull(controller, "Controller type must not be null!");
+		Assert.notNull(method, "Method must not be null!");
+
+		UriTemplate template = new UriTemplate(DISCOVERER.getMapping(controller, method));
+		URI uri = template.expand(parameters);
+
+		return new ControllerLinkBuilder(getBuilder()).slash(uri);
+	}
+
+	/**
+	 * Creates a {@link ControllerLinkBuilder} pointing to a controller method. Hand in a dummy method invocation result
+	 * you can create via {@link #methodOn(Class, Object...)} or {@link DummyInvocationUtils#methodOn(Class, Object...)}.
+	 * 
+	 * <pre>
+	 * @RequestMapping("/customers")
+	 * class CustomerController {
+	 * 
+	 *   @RequestMapping("/{id}/addresses")
+	 *   HttpEntity&lt;Addresses&gt; showAddresses(@PathVariable Long id) { … } 
+	 * }
+	 * 
+	 * Link link = linkTo(methodOn(CustomerController.class).showAddresses(2L)).withRel("addresses");
+	 * </pre>
+	 * 
+	 * The resulting {@link Link} instance will point to {@code /customers/2/addresses} and have a rel of
+	 * {@code addresses}. For more details on the method invocation constraints, see
+	 * {@link DummyInvocationUtils#methodOn(Class, Object...)}.
+	 * 
+	 * @param invocationValue
+	 * @return
+	 */
+	public static ControllerLinkBuilder linkTo(Object invocationValue) {
+		return FACTORY.linkTo(invocationValue);
+	}
+
+	/**
+	 * Wrapper for {@link DummyInvocationUtils#methodOn(Class, Object...)} to be available in case you work with static
+	 * imports of {@link ControllerLinkBuilder}.
+	 * 
+	 * @param controller must not be {@literal null}.
+	 * @param parameters parameters to extend template variables in the type level mapping.
+	 * @return
+	 */
+	public static <T> T methodOn(Class<T> controller, Object... parameters) {
+		return DummyInvocationUtils.methodOn(controller, parameters);
+	}
+
+	/* 
+	 * (non-Javadoc)
+	 * @see org.springframework.hateoas.UriComponentsLinkBuilder#getThis()
+	 */
+	@Override
+	protected ControllerLinkBuilder getThis() {
+		return this;
+	}
+
+	/* 
+	 * (non-Javadoc)
+	 * @see org.springframework.hateoas.UriComponentsLinkBuilder#createNewInstance(org.springframework.web.util.UriComponentsBuilder)
+	 */
+	@Override
+	protected ControllerLinkBuilder createNewInstance(UriComponentsBuilder builder) {
+		return new ControllerLinkBuilder(builder);
+	}
+
+	/**
+	 * Returns a {@link UriComponentsBuilder} to continue to build the already built URI in a more fine grained way.
+	 * 
+	 * @return
+	 */
+	public UriComponentsBuilder toUriComponentsBuilder() {
+		return UriComponentsBuilder.fromUri(toUri());
+	}
+
+	/**
+	 * Returns a {@link UriComponentsBuilder} obtained from the current servlet mapping with the host tweaked in case the
+	 * request contains an {@code X-Forwarded-Host} header and the scheme tweaked in case the request contains an
+	 * {@code X-Forwarded-Ssl} header
+	 * 
+	 * @return
+	 */
+	static UriComponentsBuilder getBuilder() {
+
+		HttpServletRequest request = getCurrentRequest();
+		ServletUriComponentsBuilder builder = ServletUriComponentsBuilder.fromServletMapping(request);
+
+		ForwardedHeader forwarded = ForwardedHeader.of(request.getHeader(ForwardedHeader.NAME));
+		String proto = hasText(forwarded.getProto()) ? forwarded.getProto() : request.getHeader("X-Forwarded-Proto");
+		String forwardedSsl = request.getHeader("X-Forwarded-Ssl");
+
+		if (hasText(proto)) {
+			builder.scheme(proto);
+		} else if (hasText(forwardedSsl) && forwardedSsl.equalsIgnoreCase("on")) {
+			builder.scheme("https");
+		}
+
+		String host = forwarded.getHost();
+		host = hasText(host) ? host : request.getHeader("X-Forwarded-Host");
+
+		if (!hasText(host)) {
+			return builder;
+		}
+
+		String[] hosts = commaDelimitedListToStringArray(host);
+		String hostToUse = hosts[0];
+
+		if (hostToUse.contains(":")) {
+
+			String[] hostAndPort = split(hostToUse, ":");
+
+			builder.host(hostAndPort[0]);
+			builder.port(Integer.parseInt(hostAndPort[1]));
+
+		} else {
+			builder.host(hostToUse);
+			builder.port(-1); // reset port if it was forwarded from default port
+		}
+
+		String port = request.getHeader("X-Forwarded-Port");
+
+		if (hasText(port)) {
+			builder.port(Integer.parseInt(port));
+		}
+
+		return builder;
+	}
+
+	/**
+	 * Copy of {@link ServletUriComponentsBuilder#getCurrentRequest()} until SPR-10110 gets fixed.
+	 * 
+	 * @return
+	 */
+	@SuppressWarnings("null")
+	private static HttpServletRequest getCurrentRequest() {
+
+		RequestAttributes requestAttributes = RequestContextHolder.getRequestAttributes();
+		Assert.state(requestAttributes != null, "Could not find current request via RequestContextHolder");
+		Assert.isInstanceOf(ServletRequestAttributes.class, requestAttributes);
+		HttpServletRequest servletRequest = ((ServletRequestAttributes) requestAttributes).getRequest();
+		Assert.state(servletRequest != null, "Could not find current HttpServletRequest");
+		return servletRequest;
+	}
+}