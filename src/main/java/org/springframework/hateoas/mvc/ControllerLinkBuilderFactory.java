--- conflicted
+++ resolved
@@ -112,12 +112,7 @@
 
 		Iterator<String> names = template.getVariableNames().iterator();
 		while (classMappingParameters.hasNext()) {
-<<<<<<< HEAD
-			String variable = names.next();
-			values.put(variable, classMappingParameters.next());
-=======
 			values.put(names.next(), classMappingParameters.next());
->>>>>>> 23e78a74
 		}
 
 		for (BoundMethodParameter parameter : PATH_VARIABLE_ACCESSOR.getBoundParameters(invocation)) {
