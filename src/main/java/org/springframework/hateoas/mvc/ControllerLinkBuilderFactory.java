<<<<<<< HEAD
/*
 * Copyright 2012 the original author or authors.
 *
 * Licensed under the Apache License, Version 2.0 (the "License");
 * you may not use this file except in compliance with the License.
 * You may obtain a copy of the License at
 *
 *      http://www.apache.org/licenses/LICENSE-2.0
 *
 * Unless required by applicable law or agreed to in writing, software
 * distributed under the License is distributed on an "AS IS" BASIS,
 * WITHOUT WARRANTIES OR CONDITIONS OF ANY KIND, either express or implied.
 * See the License for the specific language governing permissions and
 * limitations under the License.
 */
package org.springframework.hateoas.mvc;

import org.springframework.hateoas.LinkBuilderFactory;
import org.springframework.hateoas.core.LinkBuilderSupport;

/**
 * Factory for {@link LinkBuilderSupport} instances based on the request mapping annotated on the given
 * controller.
 * 
 * @author Ricardo Gladwell
 * @author Oliver Gierke
 */
public class ControllerLinkBuilderFactory implements LinkBuilderFactory<ControllerLinkBuilder> {

	/*
	 * (non-Javadoc)
	 * @see org.springframework.hateoas.LinkBuilderFactory#linkTo(java.lang.Class)
	 */
	@Override
	public ControllerLinkBuilder linkTo(Class<?> controller) {
		return ControllerLinkBuilder.linkTo(controller);
	}

	/*
	 * (non-Javadoc)
	 * @see org.springframework.hateoas.LinkBuilderFactory#linkTo(java.lang.Class, java.lang.Object[])
	 */
	@Override
	public ControllerLinkBuilder linkTo(Class<?> controller, Object... parameters) {
		return ControllerLinkBuilder.linkTo(controller, parameters);
	}
}
=======
/*
 * Copyright 2012 the original author or authors.
 *
 * Licensed under the Apache License, Version 2.0 (the "License");
 * you may not use this file except in compliance with the License.
 * You may obtain a copy of the License at
 *
 *      http://www.apache.org/licenses/LICENSE-2.0
 *
 * Unless required by applicable law or agreed to in writing, software
 * distributed under the License is distributed on an "AS IS" BASIS,
 * WITHOUT WARRANTIES OR CONDITIONS OF ANY KIND, either express or implied.
 * See the License for the specific language governing permissions and
 * limitations under the License.
 */
package org.springframework.hateoas.mvc;

import org.springframework.hateoas.LinkBuilderFactory;
import org.springframework.hateoas.core.LinkBuilderSupport;

/**
 * Factory for {@link LinkBuilderSupport} instances based on the request mapping annotated on the given
 * controller.
 * 
 * @author Ricardo Gladwell
 * @author Oliver Gierke
 */
public class ControllerLinkBuilderFactory implements LinkBuilderFactory<ControllerLinkBuilder> {

	/*
	 * (non-Javadoc)
	 * @see org.springframework.hateoas.LinkBuilderFactory#linkTo(java.lang.Class)
	 */
	@Override
	public ControllerLinkBuilder linkTo(Class<?> controller) {
		return ControllerLinkBuilder.linkTo(controller);
	}

	/*
	 * (non-Javadoc)
	 * @see org.springframework.hateoas.LinkBuilderFactory#linkTo(java.lang.Class, java.lang.Object[])
	 */
	@Override
	public ControllerLinkBuilder linkTo(Class<?> controller, Object... parameters) {
		return ControllerLinkBuilder.linkTo(controller, parameters);
	}
}
>>>>>>> 40b486cb
<|MERGE_RESOLUTION|>--- conflicted
+++ resolved
@@ -1,4 +1,3 @@
-<<<<<<< HEAD
 /*
  * Copyright 2012 the original author or authors.
  *
@@ -45,53 +44,4 @@
 	public ControllerLinkBuilder linkTo(Class<?> controller, Object... parameters) {
 		return ControllerLinkBuilder.linkTo(controller, parameters);
 	}
-}
-=======
-/*
- * Copyright 2012 the original author or authors.
- *
- * Licensed under the Apache License, Version 2.0 (the "License");
- * you may not use this file except in compliance with the License.
- * You may obtain a copy of the License at
- *
- *      http://www.apache.org/licenses/LICENSE-2.0
- *
- * Unless required by applicable law or agreed to in writing, software
- * distributed under the License is distributed on an "AS IS" BASIS,
- * WITHOUT WARRANTIES OR CONDITIONS OF ANY KIND, either express or implied.
- * See the License for the specific language governing permissions and
- * limitations under the License.
- */
-package org.springframework.hateoas.mvc;
-
-import org.springframework.hateoas.LinkBuilderFactory;
-import org.springframework.hateoas.core.LinkBuilderSupport;
-
-/**
- * Factory for {@link LinkBuilderSupport} instances based on the request mapping annotated on the given
- * controller.
- * 
- * @author Ricardo Gladwell
- * @author Oliver Gierke
- */
-public class ControllerLinkBuilderFactory implements LinkBuilderFactory<ControllerLinkBuilder> {
-
-	/*
-	 * (non-Javadoc)
-	 * @see org.springframework.hateoas.LinkBuilderFactory#linkTo(java.lang.Class)
-	 */
-	@Override
-	public ControllerLinkBuilder linkTo(Class<?> controller) {
-		return ControllerLinkBuilder.linkTo(controller);
-	}
-
-	/*
-	 * (non-Javadoc)
-	 * @see org.springframework.hateoas.LinkBuilderFactory#linkTo(java.lang.Class, java.lang.Object[])
-	 */
-	@Override
-	public ControllerLinkBuilder linkTo(Class<?> controller, Object... parameters) {
-		return ControllerLinkBuilder.linkTo(controller, parameters);
-	}
-}
->>>>>>> 40b486cb
+}