--- conflicted
+++ resolved
@@ -1,167 +1,3 @@
-<<<<<<< HEAD
-/*
- * Copyright 2012 the original author or authors.
- *
- * Licensed under the Apache License, Version 2.0 (the "License");
- * you may not use this file except in compliance with the License.
- * You may obtain a copy of the License at
- *
- *      http://www.apache.org/licenses/LICENSE-2.0
- *
- * Unless required by applicable law or agreed to in writing, software
- * distributed under the License is distributed on an "AS IS" BASIS,
- * WITHOUT WARRANTIES OR CONDITIONS OF ANY KIND, either express or implied.
- * See the License for the specific language governing permissions and
- * limitations under the License.
- */
-package org.springframework.hateoas;
-
-import java.util.ArrayList;
-import java.util.Collections;
-import java.util.List;
-
-import javax.xml.bind.annotation.XmlElement;
-
-import org.springframework.util.Assert;
-
-/**
- * Base class for DTOs to collect links.
- * 
- * @author Oliver Gierke
- */
-public class ResourceSupport implements Identifiable<Link> {
-
-	@XmlElement(name = "link", namespace = Link.ATOM_NAMESPACE)
-	private final List<Link> links;
-
-	public ResourceSupport() {
-		this.links = new ArrayList<Link>();
-	}
-
-	/**
-	 * Returns the {@link Link} with a rel of {@link Link#REL_SELF}.
-	 */
-	@org.codehaus.jackson.annotate.JsonIgnore
-	@com.fasterxml.jackson.annotation.JsonIgnore
-	public Link getId() {
-		return getLink(Link.REL_SELF);
-	}
-
-	/**
-	 * Adds the given link to the resource.
-	 * 
-	 * @param link
-	 */
-	public void add(Link link) {
-		Assert.notNull(link, "Link must not be null!");
-		this.links.add(link);
-	}
-
-	/**
-	 * Adds all given {@link Link}s to the resource.
-	 * 
-	 * @param links
-	 */
-	public void add(Iterable<Link> links) {
-		Assert.notNull(links, "Given links must not be null!");
-		for (Link candidate : links) {
-			add(candidate);
-		}
-	}
-
-	/**
-	 * Returns whether the resource contains {@link Link}s at all.
-	 * 
-	 * @return
-	 */
-	public boolean hasLinks() {
-		return !this.links.isEmpty();
-	}
-
-	/**
-	 * Returns whether the resource contains a {@link Link} with the given rel.
-	 * 
-	 * @param rel
-	 * @return
-	 */
-	public boolean hasLink(String rel) {
-		return getLink(rel) != null;
-	}
-
-	/**
-	 * Returns all {@link Link}s contained in this resource.
-	 * 
-	 * @return
-	 */
-	@org.codehaus.jackson.annotate.JsonProperty("links")
-	@com.fasterxml.jackson.annotation.JsonProperty("links")
-	public List<Link> getLinks() {
-		return Collections.unmodifiableList(links);
-	}
-
-	/**
-	 * Removes all {@link Link}s added to the resource so far.
-	 */
-	public void removeLinks() {
-		this.links.clear();
-	}
-
-	/**
-	 * Returns the link with the given rel.
-	 * 
-	 * @param rel
-	 * @return the link with the given rel or {@literal null} if none found.
-	 */
-	public Link getLink(String rel) {
-
-		for (Link link : links) {
-			if (link.getRel().equals(rel)) {
-				return link;
-			}
-		}
-
-		return null;
-	}
-
-	/* 
-	 * (non-Javadoc)
-	 * @see java.lang.Object#toString()
-	 */
-	@Override
-	public String toString() {
-		return String.format("links: %s", links.toString());
-	}
-
-	/* 
-	 * (non-Javadoc)
-	 * @see java.lang.Object#equals(java.lang.Object)
-	 */
-	@Override
-	public boolean equals(Object obj) {
-
-		if (this == obj) {
-			return true;
-		}
-
-		if (!obj.getClass().equals(this.getClass())) {
-			return false;
-		}
-
-		ResourceSupport that = (ResourceSupport) obj;
-
-		return this.links.equals(that.links);
-	}
-
-	/* 
-	 * (non-Javadoc)
-	 * @see java.lang.Object#hashCode()
-	 */
-	@Override
-	public int hashCode() {
-		return this.links.hashCode();
-	}
-}
-=======
 /*
  * Copyright 2012 the original author or authors.
  *
@@ -323,5 +159,4 @@
 	public int hashCode() {
 		return this.links.hashCode();
 	}
-}
->>>>>>> 03de68b3
+}