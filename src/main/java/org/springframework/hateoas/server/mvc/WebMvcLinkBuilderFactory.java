/*
 * Copyright 2012-2022 the original author or authors.
 *
 * Licensed under the Apache License, Version 2.0 (the "License");
 * you may not use this file except in compliance with the License.
 * You may obtain a copy of the License at
 *
 *      https://www.apache.org/licenses/LICENSE-2.0
 *
 * Unless required by applicable law or agreed to in writing, software
 * distributed under the License is distributed on an "AS IS" BASIS,
 * WITHOUT WARRANTIES OR CONDITIONS OF ANY KIND, either express or implied.
 * See the License for the specific language governing permissions and
 * limitations under the License.
 */
package org.springframework.hateoas.server.mvc;

import jakarta.servlet.ServletContext;

import java.lang.reflect.Method;
import java.util.ArrayList;
import java.util.Arrays;
import java.util.Collections;
import java.util.Iterator;
import java.util.List;
import java.util.Map;
import java.util.function.Function;
import java.util.function.Supplier;

import org.springframework.core.MethodParameter;
import org.springframework.core.convert.ConversionService;
import org.springframework.format.support.DefaultFormattingConversionService;
import org.springframework.hateoas.Link;
import org.springframework.hateoas.TemplateVariables;
import org.springframework.hateoas.server.MethodLinkBuilderFactory;
import org.springframework.hateoas.server.core.AdditionalUriHandler;
import org.springframework.hateoas.server.core.LinkBuilderSupport;
import org.springframework.hateoas.server.core.MethodInvocation;
import org.springframework.hateoas.server.core.MethodParameters;
import org.springframework.hateoas.server.core.SpringAffordanceBuilder;
import org.springframework.hateoas.server.core.UriMapping;
import org.springframework.hateoas.server.core.WebHandler;
import org.springframework.web.context.WebApplicationContext;
import org.springframework.web.context.request.RequestAttributes;
import org.springframework.web.context.request.RequestContextHolder;
import org.springframework.web.context.request.ServletRequestAttributes;
import org.springframework.web.context.support.WebApplicationContextUtils;
import org.springframework.web.servlet.mvc.condition.NameValueExpression;
import org.springframework.web.servlet.mvc.condition.ParamsRequestCondition;
import org.springframework.web.util.UriComponents;
import org.springframework.web.util.UriComponentsBuilder;

/**
 * Factory for {@link LinkBuilderSupport} instances based on the request mapping annotated on the given controller.
 *
 * @author Ricardo Gladwell
 * @author Oliver Gierke
 * @author Dietrich Schulten
 * @author Kamill Sokol
 * @author Ross Turner
 * @author Oemer Yildiz
 * @author Kevin Conaway
 * @author Andrew Naydyonock
 * @author Greg Turnquist
 * @author Réda Housni Alaoui
 */
public class WebMvcLinkBuilderFactory implements MethodLinkBuilderFactory<WebMvcLinkBuilder> {

	private static ConversionService FALLBACK_CONVERSION_SERVICE = new DefaultFormattingConversionService();

	private List<UriComponentsContributor> uriComponentsContributors = new ArrayList<>();

	/**
	 * Configures the {@link UriComponentsContributor} to be used when building {@link Link} instances from method
	 * invocations.
	 *
	 * @see #linkTo(Object)
	 * @param uriComponentsContributors the uriComponentsContributors to set
	 */
	public void setUriComponentsContributors(List<? extends UriComponentsContributor> uriComponentsContributors) {
		this.uriComponentsContributors = Collections.unmodifiableList(uriComponentsContributors);
	}

	/*
	 * (non-Javadoc)
	 * @see org.springframework.hateoas.LinkBuilderFactory#linkTo(java.lang.Class)
	 */
	@Override
	public WebMvcLinkBuilder linkTo(Class<?> controller) {
		return WebMvcLinkBuilder.linkTo(controller);
	}

	/*
	 * (non-Javadoc)
	 * @see org.springframework.hateoas.LinkBuilderFactory#linkTo(java.lang.Class, java.lang.Object[])
	 */
	@Override
	public WebMvcLinkBuilder linkTo(Class<?> controller, Object... parameters) {
		return WebMvcLinkBuilder.linkTo(controller, parameters);
	}

	/*
	 * (non-Javadoc)
	 * @see org.springframework.hateoas.LinkBuilderFactory#linkTo(java.lang.Class, java.util.Map)
	 */
	@Override
	public WebMvcLinkBuilder linkTo(Class<?> controller, Map<String, ?> parameters) {
		return WebMvcLinkBuilder.linkTo(controller, parameters);
	}

	/*
	 * (non-Javadoc)
	 * @see org.springframework.hateoas.server.MethodLinkBuilderFactory#linkTo(java.lang.reflect.Method)
	 */
	@Override
	public WebMvcLinkBuilder linkTo(Method method) {
		return WebMvcLinkBuilder.linkTo(method);
	}

	/*
	 * (non-Javadoc)
	 * @see org.springframework.hateoas.MethodLinkBuilderFactory#linkTo(java.lang.reflect.Method, java.lang.Object[])
	 */
	@Override
	public WebMvcLinkBuilder linkTo(Method method, Object... parameters) {
		return WebMvcLinkBuilder.linkTo(method, parameters);
	}

	/*
	 * (non-Javadoc)
	 * @see org.springframework.hateoas.server.MethodLinkBuilderFactory#linkTo(java.lang.Class, java.lang.reflect.Method)
	 */
	@Override
	public WebMvcLinkBuilder linkTo(Class<?> type, Method method) {
		return WebMvcLinkBuilder.linkTo(type, method);
	}

	/*
	 * (non-Javadoc)
	 * @see org.springframework.hateoas.MethodLinkBuilderFactory#linkTo(java.lang.Class, java.lang.reflect.Method, java.lang.Object[])
	 */
	@Override
	public WebMvcLinkBuilder linkTo(Class<?> controller, Method method, Object... parameters) {
		return WebMvcLinkBuilder.linkTo(controller, method, parameters);
	}

	/*
	 * (non-Javadoc)
	 * @see org.springframework.hateoas.MethodLinkBuilderFactory#linkTo(java.lang.Object)
	 */
	@Override
	public WebMvcLinkBuilder linkTo(Object invocationValue) {

		Function<UriMapping, UriComponentsBuilder> builderFactory = mapping -> UriComponentsBuilderFactory
				.forMapping(mapping);

		return WebHandler.linkTo(invocationValue, WebMvcLinkBuilder::new,
				new UriComponentsContributorsAdditionalUriHandler(uriComponentsContributors), builderFactory, getConversionService());
	}

	/*
	 * (non-Javadoc)
	 * @see org.springframework.hateoas.MethodLinkBuilderFactory#linkTo(java.lang.reflect.Method, java.lang.Object[])
	 */
	@Override
	public WebMvcLinkBuilder linkTo(Method method, Object... parameters) {
		return WebMvcLinkBuilder.linkTo(method, parameters);
	}

	private static class UriComponentsContributorsAdditionalUriHandler implements AdditionalUriHandler {

		private final List<UriComponentsContributor> uriComponentsContributors;

		private UriComponentsContributorsAdditionalUriHandler(List<UriComponentsContributor> uriComponentsContributors) {
			this.uriComponentsContributors = uriComponentsContributors;
		}

		@Override
		public UriComponentsBuilder apply(UriComponentsBuilder builder, MethodInvocation invocation) {
			String[] primaryParams = SpringAffordanceBuilder.DISCOVERER.getParams(invocation.getMethod());

			if (primaryParams.length > 0) {

				ParamsRequestCondition paramsRequestCondition = new ParamsRequestCondition(primaryParams);

				for (NameValueExpression<String> expression : paramsRequestCondition.getExpressions()) {

					if (expression.isNegated()) {
						continue;
					}

					String value = expression.getValue();

					if (value == null) {
						continue;
					}

					builder.queryParam(expression.getName(), value);
				}
			}

			MethodParameters parameters = MethodParameters.of(invocation.getMethod());
			Iterator<Object> parameterValues = Arrays.asList(invocation.getArguments()).iterator();

			for (MethodParameter parameter : parameters.getParameters()) {

				Object parameterValue = parameterValues.next();

				for (UriComponentsContributor contributor : uriComponentsContributors) {
					if (contributor.supportsParameter(parameter)) {
						contributor.enhance(builder, parameter, parameterValue);
					}
				}
			}

			return builder;
		}

		@Override
		public TemplateVariables apply(TemplateVariables templateVariables, UriComponents uriComponents, MethodInvocation invocation) {
			MethodParameters parameters = MethodParameters.of(invocation.getMethod());

<<<<<<< HEAD
			for (MethodParameter parameter : parameters.getParameters()) {

				for (UriComponentsContributor contributor : uriComponentsContributors) {
					if (contributor.supportsParameter(parameter)) {
						templateVariables = contributor.enhance(templateVariables, uriComponents, parameter);
					}
				}
			}

			return templateVariables;
		}
	}

=======
>>>>>>> 9bd19f74
	private static Supplier<ConversionService> getConversionService() {

		return () -> {

			RequestAttributes attributes = RequestContextHolder.getRequestAttributes();

			if (attributes == null || !ServletRequestAttributes.class.isInstance(attributes)) {
				return FALLBACK_CONVERSION_SERVICE;
			}

			ServletContext servletContext = ((ServletRequestAttributes) attributes).getRequest().getServletContext();
			WebApplicationContext context = WebApplicationContextUtils.getWebApplicationContext(servletContext);

			return context == null || !context.containsBean("mvcConversionService")
					? FALLBACK_CONVERSION_SERVICE
					: context.getBean("mvcConversionService", ConversionService.class);
		};
	}
}<|MERGE_RESOLUTION|>--- conflicted
+++ resolved
@@ -158,15 +158,6 @@
 				new UriComponentsContributorsAdditionalUriHandler(uriComponentsContributors), builderFactory, getConversionService());
 	}
 
-	/*
-	 * (non-Javadoc)
-	 * @see org.springframework.hateoas.MethodLinkBuilderFactory#linkTo(java.lang.reflect.Method, java.lang.Object[])
-	 */
-	@Override
-	public WebMvcLinkBuilder linkTo(Method method, Object... parameters) {
-		return WebMvcLinkBuilder.linkTo(method, parameters);
-	}
-
 	private static class UriComponentsContributorsAdditionalUriHandler implements AdditionalUriHandler {
 
 		private final List<UriComponentsContributor> uriComponentsContributors;
@@ -220,7 +211,6 @@
 		public TemplateVariables apply(TemplateVariables templateVariables, UriComponents uriComponents, MethodInvocation invocation) {
 			MethodParameters parameters = MethodParameters.of(invocation.getMethod());
 
-<<<<<<< HEAD
 			for (MethodParameter parameter : parameters.getParameters()) {
 
 				for (UriComponentsContributor contributor : uriComponentsContributors) {
@@ -234,8 +224,6 @@
 		}
 	}
 
-=======
->>>>>>> 9bd19f74
 	private static Supplier<ConversionService> getConversionService() {
 
 		return () -> {
