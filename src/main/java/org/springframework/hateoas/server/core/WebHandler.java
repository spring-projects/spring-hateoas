/*
 * Copyright 2019-2021 the original author or authors.
 *
 * Licensed under the Apache License, Version 2.0 (the "License");
 * you may not use this file except in compliance with the License.
 * You may obtain a copy of the License at
 *
 *      https://www.apache.org/licenses/LICENSE-2.0
 *
 * Unless required by applicable law or agreed to in writing, software
 * distributed under the License is distributed on an "AS IS" BASIS,
 * WITHOUT WARRANTIES OR CONDITIONS OF ANY KIND, either express or implied.
 * See the License for the specific language governing permissions and
 * limitations under the License.
 */
package org.springframework.hateoas.server.core;

import static org.springframework.hateoas.TemplateVariable.VariableType.*;
import static org.springframework.hateoas.TemplateVariables.*;
import static org.springframework.hateoas.server.core.EncodingUtils.*;
import static org.springframework.web.util.UriComponents.UriTemplateVariables.*;

import java.lang.annotation.Annotation;
import java.lang.reflect.Method;
import java.util.*;
import java.util.concurrent.ConcurrentHashMap;
import java.util.function.Function;
import java.util.function.Supplier;
import java.util.stream.Collectors;

import org.springframework.core.MethodParameter;
import org.springframework.core.convert.ConversionService;
import org.springframework.core.convert.TypeDescriptor;
import org.springframework.hateoas.Affordance;
import org.springframework.hateoas.TemplateVariable;
import org.springframework.hateoas.TemplateVariables;
import org.springframework.hateoas.server.LinkBuilder;
import org.springframework.lang.Nullable;
import org.springframework.util.Assert;
import org.springframework.util.ConcurrentLruCache;
import org.springframework.util.LinkedMultiValueMap;
import org.springframework.util.MultiValueMap;
import org.springframework.util.ObjectUtils;
import org.springframework.util.StringUtils;
import org.springframework.web.bind.annotation.PathVariable;
import org.springframework.web.bind.annotation.RequestMapping;
import org.springframework.web.bind.annotation.RequestParam;
import org.springframework.web.bind.annotation.ValueConstants;
import org.springframework.web.util.UriComponents;
import org.springframework.web.util.UriComponentsBuilder;
import org.springframework.web.util.UriTemplate;

/**
 * Utility for taking a method invocation and extracting a {@link LinkBuilder}.
 *
 * @author Greg Turnquist
 * @author Oliver Drotbohm
 * @author Réda Housni Alaoui
 */
public class WebHandler {

	@SuppressWarnings("deprecation") //
	public static final MappingDiscoverer DISCOVERER = CachingMappingDiscoverer
			.of(new PropertyResolvingMappingDiscoverer(new AnnotationMappingDiscoverer(RequestMapping.class)));

	private static final ConcurrentLruCache<AffordanceKey, List<Affordance>> AFFORDANCES_CACHE = new ConcurrentLruCache<>(
			256, key -> SpringAffordanceBuilder.create(key.type, key.method, key.href.toUriString(), DISCOVERER));

	public interface LinkBuilderCreator<T extends LinkBuilder> {
		T createBuilder(UriComponents components, TemplateVariables variables, List<Affordance> affordances);
	}

	public interface PreparedWebHandler<T extends LinkBuilder> {
		T conclude(Function<String, UriComponentsBuilder> finisher, ConversionService conversionService);
	}

	public static <T extends LinkBuilder> PreparedWebHandler<T> linkTo(Object invocationValue,
			LinkBuilderCreator<T> creator) {
		return linkTo(invocationValue, creator, null);
	}

	public static <T extends LinkBuilder> T linkTo(Object invocationValue, LinkBuilderCreator<T> creator,
<<<<<<< HEAD
			@Nullable AdditionalUriHandler additionalUriHandler,
			Function<String, UriComponentsBuilder> finisher) {
=======
			@Nullable BiFunction<UriComponentsBuilder, MethodInvocation, UriComponentsBuilder> additionalUriHandler,
			Function<String, UriComponentsBuilder> finisher, Supplier<ConversionService> conversionService) {
>>>>>>> d0ff83c6

		return linkTo(invocationValue, creator, additionalUriHandler).conclude(finisher, conversionService.get());
	}

	private static <T extends LinkBuilder> PreparedWebHandler<T> linkTo(Object invocationValue,
			LinkBuilderCreator<T> creator,
			@Nullable AdditionalUriHandler additionalUriHandler) {

		Assert.isInstanceOf(LastInvocationAware.class, invocationValue);

		LastInvocationAware invocations = (LastInvocationAware) DummyInvocationUtils
				.getLastInvocationAware(invocationValue);

		if (invocations == null) {
			throw new IllegalStateException(String.format("Could not obtain previous invocation from %s!", invocationValue));
		}

		MethodInvocation invocation = invocations.getLastInvocation();

		String mapping = DISCOVERER.getMapping(invocation.getTargetType(), invocation.getMethod());

		return (finisher, conversionService) -> {

			UriComponentsBuilder builder = finisher.apply(mapping);
			UriTemplate template = UriTemplateFactory.templateFor(mapping == null ? "/" : mapping);
			Map<String, Object> values = new HashMap<>();

			List<String> variableNames = template.getVariableNames();
			Iterator<String> names = variableNames.iterator();
			Iterator<Object> classMappingParameters = invocations.getObjectParameters();

			while (classMappingParameters.hasNext()) {
				values.put(names.next(), encodePath(classMappingParameters.next()));
			}

			HandlerMethodParameters parameters = HandlerMethodParameters.of(invocation.getMethod());
			Object[] arguments = invocation.getArguments();
			ConversionService resolved = conversionService;

			for (HandlerMethodParameter parameter : parameters.getParameterAnnotatedWith(PathVariable.class, arguments)) {
				values.put(parameter.getVariableName(),
						encodePath(parameter.getValueAsString(arguments, resolved)));
			}

			List<String> optionalEmptyParameters = new ArrayList<>();

			for (HandlerMethodParameter parameter : parameters.getParameterAnnotatedWith(RequestParam.class, arguments)) {

				bindRequestParameters(builder, parameter, arguments, conversionService);

				if (SKIP_VALUE.equals(parameter.getVerifiedValue(arguments))) {

					values.put(parameter.getVariableName(), SKIP_VALUE);

					if (!parameter.isRequired()) {
						optionalEmptyParameters.add(parameter.getVariableName());
					}
				}
			}

			for (String variable : variableNames) {
				if (!values.containsKey(variable)) {
					values.put(variable, SKIP_VALUE);
				}
			}

			UriComponents components = additionalUriHandler == null //
					? builder.buildAndExpand(values) //
					: additionalUriHandler.apply(builder, invocation).buildAndExpand(values);

			TemplateVariables variables = additionalUriHandler == null
					? NONE
					: additionalUriHandler.apply(NONE, components, invocation);

			for (String parameter : optionalEmptyParameters) {

				boolean previousRequestParameter = components.getQueryParams().isEmpty() && variables.equals(NONE);
				TemplateVariable variable = new TemplateVariable(parameter,
						previousRequestParameter ? REQUEST_PARAM : REQUEST_PARAM_CONTINUED);
				variables = variables.concat(variable);
			}

			List<Affordance> affordances = AFFORDANCES_CACHE
					.get(new AffordanceKey(invocation.getTargetType(), invocation.getMethod(), components));

			return creator.createBuilder(components, variables, affordances);
		};
	}

	/**
	 * Populates the given {@link UriComponentsBuilder} with request parameters found in the given
	 * {@link AnnotatedParametersParameterAccessor.BoundMethodParameter}.
	 *
	 * @param builder must not be {@literal null}.
	 * @param parameter must not be {@literal null}.
	 */
	@SuppressWarnings("unchecked")
	private static void bindRequestParameters(UriComponentsBuilder builder, HandlerMethodParameter parameter,
			Object[] arguments, ConversionService conversionService) {

		Object value = parameter.getVerifiedValue(arguments);

		if (value == null) {
			return;
		}

		String key = parameter.getVariableName();

		if (value instanceof MultiValueMap) {

			MultiValueMap<String, String> requestParams = (MultiValueMap<String, String>) value;

			for (Map.Entry<String, List<String>> multiValueEntry : requestParams.entrySet()) {
				for (String singleEntryValue : multiValueEntry.getValue()) {
					builder.queryParam(multiValueEntry.getKey(), encodeParameter(singleEntryValue));
				}
			}

		} else if (value instanceof Map) {

			Map<String, String> requestParams = (Map<String, String>) value;

			for (Map.Entry<String, String> requestParamEntry : requestParams.entrySet()) {
				builder.queryParam(requestParamEntry.getKey(), encodeParameter(requestParamEntry.getValue()));
			}

		} else if (value instanceof Collection) {

			for (Object element : (Collection<?>) value) {
				if (key != null) {
					builder.queryParam(key, encodeParameter(element));
				}
			}

		} else if (SKIP_VALUE.equals(value)) {

			if (parameter.isRequired()) {
				if (key != null) {
					builder.queryParam(key, String.format("{%s}", key));
				}
			}

		} else {
			if (key != null) {
				builder.queryParam(key, encodeParameter(parameter.getValueAsString(arguments, conversionService)));
			}
		}
	}

	private static final class AffordanceKey {

		private final Class<?> type;
		private final Method method;
		private final UriComponents href;

		AffordanceKey(Class<?> type, Method method, UriComponents href) {

			this.type = type;
			this.method = method;
			this.href = href;
		}

		/*
		 * (non-Javadoc)
		 * @see java.lang.Object#equals(java.lang.Object)
		 */
		@Override
		public boolean equals(@Nullable Object o) {

			if (this == o) {
				return true;
			}

			if (!(o instanceof AffordanceKey)) {
				return false;
			}

			AffordanceKey that = (AffordanceKey) o;

			return Objects.equals(this.type, that.type) //
					&& Objects.equals(this.method, that.method) //
					&& Objects.equals(this.href, that.href);
		}

		/*
		 * (non-Javadoc)
		 * @see java.lang.Object#hashCode()
		 */
		@Override
		public int hashCode() {
			return Objects.hash(this.type, this.method, this.href);
		}

		/*
		 * (non-Javadoc)
		 * @see java.lang.Object#toString()
		 */
		@Override
		public String toString() {
			return "WebHandler.AffordanceKey(type=" + this.type + ", method=" + this.method + ", href=" + this.href + ")";
		}
	}

	private static class HandlerMethodParameters {

		private static final List<Class<? extends Annotation>> ANNOTATIONS = Arrays.asList(RequestParam.class,
				PathVariable.class);
		private static final Map<Method, HandlerMethodParameters> CACHE = new ConcurrentHashMap<Method, HandlerMethodParameters>();

		private final MultiValueMap<Class<? extends Annotation>, HandlerMethodParameter> byAnnotationCache;

		private HandlerMethodParameters(MethodParameters parameters) {

			this.byAnnotationCache = new LinkedMultiValueMap<>();

			for (Class<? extends Annotation> annotation : ANNOTATIONS) {

				this.byAnnotationCache.putAll(parameters.getParametersWith(annotation).stream() //
						.map(it -> HandlerMethodParameter.of(it, annotation)) //
						.collect(Collectors.groupingBy(HandlerMethodParameter::getAnnotationType, LinkedMultiValueMap::new,
								Collectors.toList())));
			}
		}

		public static HandlerMethodParameters of(Method method) {

			return CACHE.computeIfAbsent(method, it -> {

				MethodParameters parameters = MethodParameters.of(it);
				return new HandlerMethodParameters(parameters);
			});
		}

		public List<HandlerMethodParameter> getParameterAnnotatedWith(Class<? extends Annotation> annotation,
				Object[] arguments) {

			List<HandlerMethodParameter> parameters = byAnnotationCache.get(annotation);

			if (parameters == null) {
				return Collections.emptyList();
			}

			List<HandlerMethodParameter> result = new ArrayList<>();

			for (HandlerMethodParameter parameter : parameters) {
				if (parameter.getVerifiedValue(arguments) != null) {
					result.add(parameter);
				}
			}

			return result;
		}
	}

	private abstract static class HandlerMethodParameter {

		private static final TypeDescriptor STRING_DESCRIPTOR = TypeDescriptor.valueOf(String.class);
		private static final Map<Class<? extends Annotation>, Function<MethodParameter, ? extends HandlerMethodParameter>> FACTORY;
		private static final String NO_PARAMETER_NAME = "Could not determine name of parameter %s! Make sure you compile with parameter information or explicitly define a parameter name in %s.";

		static {
			FACTORY = new HashMap<>();
			FACTORY.put(RequestParam.class, RequestParamParameter::new);
			FACTORY.put(PathVariable.class, PathVariableParameter::new);
		}

		private final MethodParameter parameter;
		private final AnnotationAttribute attribute;
		private final TypeDescriptor typeDescriptor;

		private String variableName;

		/**
		 * Creates a new {@link HandlerMethodParameter} for the given {@link MethodParameter} and
		 * {@link AnnotationAttribute}.
		 *
		 * @param parameter
		 * @param attribute
		 */
		private HandlerMethodParameter(MethodParameter parameter, AnnotationAttribute attribute) {

			this.parameter = parameter;
			this.attribute = attribute;

			int nestingIndex = Optional.class.isAssignableFrom(parameter.getParameterType()) ? 1 : 0;

			this.typeDescriptor = TypeDescriptor.nested(parameter, nestingIndex);
		}

		/**
		 * Creates a new {@link HandlerMethodParameter} for the given {@link MethodParameter} and annotation type.
		 *
		 * @param parameter must not be {@literal null}.
		 * @param type must not be {@literal null}.
		 * @return
		 */
		public static HandlerMethodParameter of(MethodParameter parameter, Class<? extends Annotation> type) {

			Function<MethodParameter, ? extends HandlerMethodParameter> function = FACTORY.get(type);

			if (function == null) {
				throw new IllegalArgumentException(String.format("Unsupported annotation type %s!", type.getName()));
			}

			return function.apply(parameter);
		}

		Class<? extends Annotation> getAnnotationType() {
			return attribute.getAnnotationType();
		}

		public String getVariableName() {

			if (variableName == null) {
				this.variableName = determineVariableName();
			}

			return variableName;
		}

		public String getValueAsString(Object[] values, ConversionService conversionService) {

			Object value = values[parameter.getParameterIndex()];

			if (value == null) {
				throw new IllegalArgumentException("Cannot turn null value into required String!");
			}

			if (String.class.isInstance(value)) {
				return (String) value;
			}

			value = ObjectUtils.unwrapOptional(value);

			Object result = conversionService.canConvert(typeDescriptor, STRING_DESCRIPTOR)
					? conversionService.convert(value, typeDescriptor, STRING_DESCRIPTOR)
					: value == null ? null : value.toString();

			if (result == null) {
				throw new IllegalArgumentException(String.format("Conversion of value %s resulted in null!", value));
			}

			return (String) result;
		}

		private String determineVariableName() {

			if (attribute == null) {

				this.variableName = parameter.getParameterName();

				return variableName;
			}

			Annotation annotation = parameter.getParameterAnnotation(attribute.getAnnotationType());
			String parameterName = annotation != null ? attribute.getValueFrom(annotation) : "";

			if (parameterName != null && StringUtils.hasText(parameterName)) {
				return parameterName;
			}

			parameterName = parameter.getParameterName();

			if (parameterName == null) {
				throw new IllegalStateException(String.format(NO_PARAMETER_NAME, parameter, attribute.getAnnotationType()));
			}

			return parameterName;
		}

		/**
		 * Returns the value for the underlying {@link MethodParameter} potentially applying validation.
		 *
		 * @param values must not be {@literal null}.
		 * @return
		 */
		@Nullable
		public Object getVerifiedValue(Object[] values) {
			return values[parameter.getParameterIndex()];
		}

		public abstract boolean isRequired();
	}

	/**
	 * {@link HandlerMethodParameter} implementation to work with {@link RequestParam}.
	 *
	 * @author Oliver Drotbohm
	 */
	private static class RequestParamParameter extends HandlerMethodParameter {

		private final MethodParameter parameter;

		public RequestParamParameter(MethodParameter parameter) {

			super(parameter, new AnnotationAttribute(RequestParam.class));

			this.parameter = parameter;
		}

		/*
		 * (non-Javadoc)
		 * @see org.springframework.hateoas.server.core.WebHandler.HandlerMethodParameter#isRequired()
		 */
		@Override
		public boolean isRequired() {

			RequestParam annotation = parameter.getParameterAnnotation(RequestParam.class);

			if (parameter.isOptional()) {
				return false;
			}

			return annotation != null && annotation.required() //
					&& annotation.defaultValue().equals(ValueConstants.DEFAULT_NONE);
		}

		/*
		 * (non-Javadoc)
		 * @see org.springframework.hateoas.server.core.WebHandler.HandlerMethodParameter#verifyValue(java.lang.Object[])
		 */
		@Override
		@Nullable
		public Object getVerifiedValue(Object[] values) {

			Object value = ObjectUtils.unwrapOptional(values[parameter.getParameterIndex()]);

			if (value != null) {
				return value;
			}

			RequestParam annotation = parameter.getParameterAnnotation(RequestParam.class);

			if (!(annotation != null && annotation.required()) || parameter.isOptional()) {
				return SKIP_VALUE;
			}

			return annotation.defaultValue().equals(ValueConstants.DEFAULT_NONE) ? SKIP_VALUE : null;
		}
	}

	/**
	 * {@link HandlerMethodParameter} extension dealing with {@link PathVariable} parameters.
	 *
	 * @author Oliver Drotbohm
	 */
	private static class PathVariableParameter extends HandlerMethodParameter {

		public PathVariableParameter(MethodParameter parameter) {
			super(parameter, new AnnotationAttribute(PathVariable.class));
		}

		/*
		 * (non-Javadoc)
		 * @see org.springframework.hateoas.server.core.WebHandler.HandlerMethodParameter#isRequired()
		 */
		@Override
		public boolean isRequired() {
			return true;
		}
	}
}<|MERGE_RESOLUTION|>--- conflicted
+++ resolved
@@ -80,13 +80,8 @@
 	}
 
 	public static <T extends LinkBuilder> T linkTo(Object invocationValue, LinkBuilderCreator<T> creator,
-<<<<<<< HEAD
 			@Nullable AdditionalUriHandler additionalUriHandler,
-			Function<String, UriComponentsBuilder> finisher) {
-=======
-			@Nullable BiFunction<UriComponentsBuilder, MethodInvocation, UriComponentsBuilder> additionalUriHandler,
 			Function<String, UriComponentsBuilder> finisher, Supplier<ConversionService> conversionService) {
->>>>>>> d0ff83c6
 
 		return linkTo(invocationValue, creator, additionalUriHandler).conclude(finisher, conversionService.get());
 	}
